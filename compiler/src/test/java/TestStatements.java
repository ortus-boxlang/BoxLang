--- conflicted
+++ resolved
@@ -87,30 +87,6 @@
 
 	@Test
 	public void ifElse() throws IOException {
-<<<<<<< HEAD
-		String expression = """
-      					var a = 1 + 2 * 3;
-      					var b = "0";
-						if( variables.a == "0" &&  variables.b == "0" ) {
-							variables.a = a & "1";
-						} else if( !foo ) {
-							variables.a = a & "2";
-			    		}
-			""";
-
-		BoxLangParser parser = new BoxLangParser();
-		ParsingResult result = parser.parse( expression , BoxFileType.CF);
-
-		Node javaAST = new BoxLangTranspiler().transpile( result.getRoot() );
-
-		MethodDeclaration invokeMethod = javaAST.findCompilationUnit().orElseThrow()
-			.getClassByName("TestClass").orElseThrow()
-			.getMethodsByName("invoke").get(0);
-
-		System.out.println(invokeMethod.toString());
-		assertEquals("/**\n * Each template must implement the invoke() method which executes the template\n *\n * @param context The execution context requesting the execution\n */\npublic void invoke(IBoxContext context) throws Throwable {\n    // Reference to the variables scope\n    IScope variablesScope = context.getScopeNearby(Key.of(\"variables\"));\n    ClassLocator JavaLoader = ClassLocator.getInstance();\n    context.getScopeNearby(Key.of(LocalScope.name)).put(Key.of(\"a\"), 0);\n    if (BooleanCaster.cast(EqualsEquals.invoke(variablesScope.get(Key.of(\"a\")), 0))) {\n        variablesScope.put(Key.of(\"a\"), Plus.invoke(context.scopeFindNearby(Key.of(\"a\")), 1));\n    } else {\n        if (BooleanCaster.cast(Negate.invoke(foo))) {\n        }\n    }\n}", invokeMethod.toString() );
-
-=======
 		String				expression		= """
 		                                         					var a = "0";
 		                                      			if( variables.a == "0" ) {
@@ -133,7 +109,6 @@
 		assertEquals(
 		    "/**\n * Each template must implement the invoke() method which executes the template\n *\n * @param context The execution context requesting the execution\n */\npublic void invoke(IBoxContext context) throws Throwable {\n    // Reference to the variables scope\n    IScope variablesScope = context.getScopeNearby(Key.of(\"variables\"));\n    ClassLocator JavaLoader = ClassLocator.getInstance();\n    context.getScopeNearby(Key.of(LocalScope.name)).put(Key.of(\"a\"), 0);\n    if (BooleanCaster.cast(EqualsEquals.invoke(variablesScope.get(Key.of(\"a\")), 0))) {\n        variablesScope.put(Key.of(\"a\"), Plus.invoke(context.scopeFindNearby(Key.of(\"a\")), 1));\n    } else {\n        if (BooleanCaster.cast(Negate.invoke(foo))) {\n        }\n    }\n}",
 		    invokeMethod.toString() );
->>>>>>> f99191a3
 
 	}
 }
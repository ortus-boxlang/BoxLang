<<<<<<< HEAD
#Thu May 29 14:59:26 UTC 2025
antlrVersion=4.13.1
jdkVersion=21
version=1.3.0
=======
#Mon May 12 20:14:23 UTC 2025
antlrVersion=4.13.1
jdkVersion=21
version=1.2.0
>>>>>>> 8741c2fc
<|MERGE_RESOLUTION|>--- conflicted
+++ resolved
@@ -1,11 +1,4 @@
-<<<<<<< HEAD
 #Thu May 29 14:59:26 UTC 2025
 antlrVersion=4.13.1
 jdkVersion=21
-version=1.3.0
-=======
-#Mon May 12 20:14:23 UTC 2025
-antlrVersion=4.13.1
-jdkVersion=21
-version=1.2.0
->>>>>>> 8741c2fc
+version=1.3.0
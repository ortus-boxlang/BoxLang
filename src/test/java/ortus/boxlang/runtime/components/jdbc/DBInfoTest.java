
/**
 * [BoxLang]
 *
 * Copyright [2023] [Ortus Solutions, Corp]
 *
 * Licensed under the Apache License, Version 2.0 (the "License");
 * you may not use this file except in compliance with the License.
 * You may obtain a copy of the License at
 *
 * http://www.apache.org/licenses/LICENSE-2.0
 *
 * Unless required by applicable law or agreed to in writing, software
 * distributed under the License is distributed on an "AS IS" BASIS,
 * WITHOUT WARRANTIES OR CONDITIONS OF ANY KIND, either express or implied.
 * See the License for the specific language governing permissions and
 * limitations under the License.
 */

package ortus.boxlang.runtime.components.jdbc;

import static org.junit.Assert.assertNotNull;
import static org.junit.jupiter.api.Assertions.assertEquals;
import static org.junit.jupiter.api.Assertions.assertThrows;
import static org.junit.jupiter.api.Assertions.assertTrue;

import java.util.Map;

import org.junit.jupiter.api.AfterAll;
import org.junit.jupiter.api.BeforeAll;
import org.junit.jupiter.api.BeforeEach;
import org.junit.jupiter.api.DisplayName;
import org.junit.jupiter.api.Test;
import org.junit.jupiter.api.condition.EnabledIf;

import ortus.boxlang.runtime.BoxRuntime;
import ortus.boxlang.runtime.context.IBoxContext;
import ortus.boxlang.runtime.context.ScriptingRequestBoxContext;
import ortus.boxlang.runtime.jdbc.DataSource;
import ortus.boxlang.runtime.jdbc.DataSourceManager;
import ortus.boxlang.runtime.scopes.IScope;
import ortus.boxlang.runtime.scopes.Key;
import ortus.boxlang.runtime.scopes.VariablesScope;
import ortus.boxlang.runtime.types.IStruct;
import ortus.boxlang.runtime.types.Query;
import ortus.boxlang.runtime.types.QueryColumn;
import ortus.boxlang.runtime.types.Struct;
import ortus.boxlang.runtime.types.exceptions.BoxValidationException;
import ortus.boxlang.runtime.types.exceptions.DatabaseException;

public class DBInfoTest {

	static DataSourceManager	datasourceManager;
	static BoxRuntime			instance;
	IBoxContext					context;
	IScope						variables;
	static Key					result	= new Key( "result" );
	static DataSource			MySQLDataSource;

	@BeforeAll
	public static void setUp() {
		instance			= BoxRuntime.getInstance( true );
		datasourceManager	= DataSourceManager.getInstance();
		DataSource defaultDatasource = new DataSource( Struct.of(
		    "jdbcUrl", "jdbc:derby:memory:BoxlangDB;create=true"
		) );
		datasourceManager.setDefaultDatasource( defaultDatasource );
<<<<<<< HEAD
		defaultDatasource.execute( "CREATE TABLE developers ( id INTEGER PRIMARY KEY, name VARCHAR(155) )", null );
		defaultDatasource.execute( "CREATE TABLE projects ( id INTEGER, leadDev INTEGER, CONSTRAINT devID FOREIGN KEY (leadDev) REFERENCES developers(id) )",
		    null );
=======
		defaultDatasource.execute( "CREATE TABLE developers ( id INTEGER, name VARCHAR(155) )" );
>>>>>>> fb27c16b

		if ( tools.JDBCTestUtils.hasMySQLDriver() ) {
			Key MySQLDataSourceName = Key.of( "MYSQLDB" );
			MySQLDataSource = datasourceManager.registerDatasource( MySQLDataSourceName, Struct.of(
			    "jdbcUrl", "jdbc:mysql://localhost:3306",
			    "username", "root",
			    "password", "secret"
			) );
			MySQLDataSource.execute( "CREATE DATABASE IF NOT EXISTS testDB" );
			MySQLDataSource.execute( "USE testDB" );
		}
	}

	@AfterAll
	public static void teardown() {
		datasourceManager.shutdown();
	}

	@BeforeEach
	public void setupEach() {
		context		= new ScriptingRequestBoxContext( instance.getRuntimeContext() );
		variables	= context.getScopeNearby( VariablesScope.name );
	}

	@DisplayName( "It requires a non-null `type` argument matching a valid type" )
	@Test
	public void requiredTypeValidation() {
		assertThrows( BoxValidationException.class, () -> {
			instance.executeStatement( "CFDBInfo();" );
		} );
		assertThrows( BoxValidationException.class, () -> {
			instance.executeStatement( "CFDBInfo( type='foo' );" );
		} );
		// This DOES throw, and i don't know why. 😢
		// assertDoesNotThrow( () -> {
		// instance.executeStatement( "CFDBInfo( type='version', name='result' );" );
		// } );
	}

	@DisplayName( "It requires the `table` argument on column, foreignkeys, and index types`" )
	@Test
	public void typeRequiresTableValidation() {
		assertThrows( BoxValidationException.class, () -> {
			instance.executeStatement( "CFDBInfo( type='columns' );" );
		} );
		assertThrows( BoxValidationException.class, () -> {
			instance.executeStatement( "CFDBInfo( type='foreignkeys' );" );
		} );
		assertThrows( BoxValidationException.class, () -> {
			instance.executeStatement( "CFDBInfo( type='index' );" );
		} );
	}

	@DisplayName( "Throws on non-existent datasource" )
	@Test
	public void testDatasourceAttribute() {
		assertThrows(
		    DatabaseException.class,
		    () -> instance.executeStatement( "cfdbinfo( type='version', name='result', datasource='foobar' )" )
		);
	}

	@DisplayName( "Can get JDBC driver version info" )
	@Test
	public void testVersionType() {
		instance.executeSource(
		    """
		        cfdbinfo( type='version', name='result' )
		    """,
		    context );
		Object theResult = variables.get( result );
		assertTrue( theResult instanceof Query );
		Query versionQuery = ( Query ) theResult;
		assertEquals( 1, versionQuery.size() );
		assertEquals( 6, versionQuery.getColumns().size() );

		assertEquals( "Apache Derby Embedded JDBC Driver", versionQuery.getRowAsStruct( 0 ).getAsString( Key.of( "DRIVER_NAME" ) ) );
	}

	@EnabledIf( "tools.JDBCTestUtils#hasMySQLDriver" )
	@DisplayName( "Can get catalog and schema names" )
	@Test
	public void testDBNamesType() {
		instance.executeSource(
		    """
		        cfdbinfo( type='dbnames', name='result', datasource='MYSQLDB' )
		    """,
		    context );
		Object theResult = variables.get( result );
		assertTrue( theResult instanceof Query );

		Query dbNamesQuery = ( Query ) theResult;
		assertTrue( dbNamesQuery.size() > 0 );
		assertEquals( 2, dbNamesQuery.getColumns().size() );

		IStruct ourDBRow = dbNamesQuery.stream()
		    .filter( row -> row.getAsString( Key.of( "DBNAME" ) ).equals( "testDB" ) )
		    .findFirst()
		    .orElse( null );

		assertNotNull( ourDBRow );
		assertEquals( "CATALOG", ourDBRow.getAsString( Key.type ) );
		assertEquals( "testDB", ourDBRow.getAsString( Key.of( "DBNAME" ) ) );
	}

	@DisplayName( "Can get table column data" )
	@Test
	public void testColumnsType() {
		instance.executeSource(
		    """
		        cfdbinfo( type='columns', name='result', table='DEVELOPERS' )
		    """,
		    context );
		Object theResult = variables.get( result );
		assertTrue( theResult instanceof Query );

		Query resultQuery = ( Query ) theResult;
		assertTrue( resultQuery.size() > 0 );

		// @TODO: Enable this assertion once we've added support for Lucee's custom foreign key and primary key fields.
		// assertEquals( 28, resultQuery.getColumns().size() );

		IStruct nameColumn = resultQuery.stream()
		    .filter( row -> row.getAsString( Key.of( "COLUMN_NAME" ) ).equals( "NAME" ) )
		    .findFirst()
		    .orElse( null );

		assertNotNull( nameColumn );
		assertEquals( "NAME", nameColumn.getAsString( Key.of( "COLUMN_NAME" ) ) );
		assertEquals( "VARCHAR", nameColumn.getAsString( Key.of( "TYPE_NAME" ) ) );
		assertEquals( 155, nameColumn.getAsInteger( Key.of( "COLUMN_SIZE" ) ) );
	}

	@DisplayName( "Throws on non-existent tablename" )
	@Test
	public void testColumnsTypeWithNonExistentTable() {
		assertThrows( DatabaseException.class, () -> instance.executeStatement( "cfdbinfo( type='columns', name='result', table='404NotFound' )" ) );
	}

	@DisplayName( "Can get db tables when type=tables" )
	@Test
	public void testTablesType() {
		instance.executeSource(
		    """
		        cfdbinfo( type='tables', name='result' )
		    """,
		    context );
		Object theResult = variables.get( result );
		assertTrue( theResult instanceof Query );

		Query resultQuery = ( Query ) theResult;
		assertTrue( resultQuery.size() > 0 );
		Map<Key, QueryColumn> columns = resultQuery.getColumns();

		assertEquals( 10, columns.size() );
		assertTrue( columns.containsKey( Key.of( "TABLE_CAT" ) ) );
		assertTrue( columns.containsKey( Key.of( "TABLE_SCHEM" ) ) );
		assertTrue( columns.containsKey( Key.of( "TABLE_NAME" ) ) );
		assertTrue( columns.containsKey( Key.of( "TABLE_TYPE" ) ) );
		assertTrue( columns.containsKey( Key.of( "REMARKS" ) ) );
		assertTrue( columns.containsKey( Key.of( "TYPE_CAT" ) ) );
		assertTrue( columns.containsKey( Key.of( "TYPE_SCHEM" ) ) );
		assertTrue( columns.containsKey( Key.of( "TYPE_NAME" ) ) );
		assertTrue( columns.containsKey( Key.of( "SELF_REFERENCING_COL_NAME" ) ) );
		assertTrue( columns.containsKey( Key.of( "REF_GENERATION" ) ) );

		IStruct testTableRow = resultQuery.stream()
		    .filter( row -> row.getAsString( Key.of( "TABLE_NAME" ) ).equals( "DEVELOPERS" ) )
		    .findFirst()
		    .orElse( null );
		assertNotNull( testTableRow );
	}

	@DisplayName( "Can get db tables when type=tables" )
	@Test
	public void testTablesTypeWithDBName() {
		instance.executeSource(
		    """
		        cfdbinfo( type='tables', name='result', dbname="BoxlangDB" )
		    """,
		    context );
		Query resultQuery = ( Query ) variables.get( result );
		assertTrue( resultQuery.size() > 0 );
		Boolean isCorrectDBName = resultQuery.stream()
		    .allMatch( row -> row.getAsString( Key.of( "TABLE_CAT" ) ).equals( "BoxlangDB" ) );
		assertNotNull( isCorrectDBName );
	}

	// Derby's database filters apparently don't work right, so this test is MySQL-only.
	@EnabledIf( "tools.JDBCTestUtils#hasMySQLDriver" )
	@DisplayName( "Gets empty tables query when unmatched database name is provided" )
	@Test
	public void testTablesTypeBadDBName() {
		instance.executeSource(
		    """
		        cfdbinfo( type='tables', name='result', datasource="MYSQLDB", dbname="foo" )
		    """,
		    context );
		Query resultQuery = ( Query ) variables.get( result );
		assertTrue( resultQuery.size() == 0 );
	}

	@DisplayName( "Can get filter table results by pattern name" )
	@Test
	public void testTablesTypeWithTablePattern() {
		instance.executeSource(
		    """
		        cfdbinfo( type='tables', name='result', pattern="DEV%" )
		    """,
		    context );
		Query resultQuery = ( Query ) variables.get( result );
		assertTrue( resultQuery.size() == 1 );
		Boolean isDeveloperTable = resultQuery.stream()
		    .allMatch( row -> row.getAsString( Key.of( "TABLE_NAME" ) ).equals( "DEVELOPERS" ) );
		assertNotNull( isDeveloperTable );
	}

	@DisplayName( "Can get foreign keys on a table via type=foreignkeys" )
	@Test
	public void testForeignKeysType() {
		instance.executeSource(
		    """
		        cfdbinfo( type='foreignkeys', table="DEVELOPERS", name='result' )
		    """,
		    context );
		Object theResult = variables.get( result );
		assertTrue( theResult instanceof Query );

		Query resultQuery = ( Query ) theResult;
		assertTrue( resultQuery.size() > 0 );
		Map<Key, QueryColumn> columns = resultQuery.getColumns();

		assertEquals( 14, columns.size() );
		assertTrue( columns.containsKey( Key.of( "PKTABLE_CAT" ) ) );
		assertTrue( columns.containsKey( Key.of( "PKTABLE_SCHEM" ) ) );
		assertTrue( columns.containsKey( Key.of( "PKTABLE_NAME" ) ) );
		assertTrue( columns.containsKey( Key.of( "PKCOLUMN_NAME" ) ) );
		assertTrue( columns.containsKey( Key.of( "FKTABLE_CAT" ) ) );
		assertTrue( columns.containsKey( Key.of( "FKTABLE_SCHEM" ) ) );
		assertTrue( columns.containsKey( Key.of( "FKTABLE_NAME" ) ) );
		assertTrue( columns.containsKey( Key.of( "FKCOLUMN_NAME" ) ) );
		assertTrue( columns.containsKey( Key.of( "KEY_SEQ" ) ) );
		assertTrue( columns.containsKey( Key.of( "UPDATE_RULE" ) ) );
		assertTrue( columns.containsKey( Key.of( "DELETE_RULE" ) ) );
		assertTrue( columns.containsKey( Key.of( "FK_NAME" ) ) );
		assertTrue( columns.containsKey( Key.of( "PK_NAME" ) ) );
		assertTrue( columns.containsKey( Key.of( "DEFERRABILITY" ) ) );

		IStruct testTableRow = resultQuery.stream()
		    .filter( row -> row.getAsString( Key.of( "FK_NAME" ) ).equals( "DEVID" ) )
		    .findFirst()
		    .orElse( null );
		assertNotNull( testTableRow );

	}

	@DisplayName( "Can get table indices via type=index" )
	@Test
	public void testIndexType() {
		instance.executeSource(
		    """
		        cfdbinfo( type='index', table="DEVELOPERS", name='result' )
		    """,
		    context );
		Object theResult = variables.get( result );
		assertTrue( theResult instanceof Query );

		Query resultQuery = ( Query ) theResult;
		assertTrue( resultQuery.size() > 0 );
		Map<Key, QueryColumn> columns = resultQuery.getColumns();

		assertEquals( 13, columns.size() );
		assertTrue( columns.containsKey( Key.of( "TABLE_CAT" ) ) );
		assertTrue( columns.containsKey( Key.of( "TABLE_SCHEM" ) ) );
		assertTrue( columns.containsKey( Key.of( "TABLE_NAME" ) ) );
		assertTrue( columns.containsKey( Key.of( "NON_UNIQUE" ) ) );
		assertTrue( columns.containsKey( Key.of( "INDEX_QUALIFIER" ) ) );
		assertTrue( columns.containsKey( Key.of( "INDEX_NAME" ) ) );
		assertTrue( columns.containsKey( Key.of( "TYPE" ) ) );
		assertTrue( columns.containsKey( Key.of( "ORDINAL_POSITION" ) ) );
		assertTrue( columns.containsKey( Key.of( "COLUMN_NAME" ) ) );
		assertTrue( columns.containsKey( Key.of( "ASC_OR_DESC" ) ) );
		assertTrue( columns.containsKey( Key.of( "CARDINALITY" ) ) );
		assertTrue( columns.containsKey( Key.of( "PAGES" ) ) );
		assertTrue( columns.containsKey( Key.of( "FILTER_CONDITION" ) ) );

		IStruct testTableRow = resultQuery.stream()
		    .filter( row -> row.getAsString( Key.of( "COLUMN_NAME" ) ).equals( "ID" ) )
		    .findFirst()
		    .orElse( null );
		assertNotNull( testTableRow );

	}
}<|MERGE_RESOLUTION|>--- conflicted
+++ resolved
@@ -65,13 +65,8 @@
 		    "jdbcUrl", "jdbc:derby:memory:BoxlangDB;create=true"
 		) );
 		datasourceManager.setDefaultDatasource( defaultDatasource );
-<<<<<<< HEAD
-		defaultDatasource.execute( "CREATE TABLE developers ( id INTEGER PRIMARY KEY, name VARCHAR(155) )", null );
-		defaultDatasource.execute( "CREATE TABLE projects ( id INTEGER, leadDev INTEGER, CONSTRAINT devID FOREIGN KEY (leadDev) REFERENCES developers(id) )",
-		    null );
-=======
-		defaultDatasource.execute( "CREATE TABLE developers ( id INTEGER, name VARCHAR(155) )" );
->>>>>>> fb27c16b
+		defaultDatasource.execute( "CREATE TABLE developers ( id INTEGER PRIMARY KEY, name VARCHAR(155) )" );
+		defaultDatasource.execute( "CREATE TABLE projects ( id INTEGER, leadDev INTEGER, CONSTRAINT devID FOREIGN KEY (leadDev) REFERENCES developers(id) )" );
 
 		if ( tools.JDBCTestUtils.hasMySQLDriver() ) {
 			Key MySQLDataSourceName = Key.of( "MYSQLDB" );

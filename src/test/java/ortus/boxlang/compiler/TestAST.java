--- conflicted
+++ resolved
@@ -87,22 +87,4 @@
 		}
 	}
 
-<<<<<<< HEAD
-	@Test
-	public void testTranspiler() throws Exception {
-
-		JavaTranspiler	transpiler	= new JavaTranspiler();
-
-		List<Path>		files		= scanForFiles( "../examples/cf_to_java/HelloWorld", Set.of( "cfc" ) );
-		for ( Path file : files ) {
-			System.out.println( file );
-			ParsingResult	result	= parser.parse( file.toFile() );
-			System.out.println(
-				transpiler.transpile( result.getRoot() ).getEntryPoint()
-			);
-		}
-
-	}
-=======
->>>>>>> 8e9f51d7
 }
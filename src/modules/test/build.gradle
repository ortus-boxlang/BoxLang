--- conflicted
+++ resolved
@@ -8,10 +8,6 @@
 }
 
 version = '1.0.0'
-<<<<<<< HEAD
-
-=======
->>>>>>> e6d4c633
 repositories {
     mavenCentral()
 }

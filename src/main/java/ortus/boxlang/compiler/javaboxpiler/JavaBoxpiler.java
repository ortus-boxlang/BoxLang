/**
 * [BoxLang]
 *
 * Copyright [2023] [Ortus Solutions, Corp]
 *
 * Licensed under the Apache License, Version 2.0 (the "License");
 * you may not use this file except in compliance with the License.
 * You may obtain a copy of the License at
 *
 * http://www.apache.org/licenses/LICENSE-2.0
 *
 * Unless required by applicable law or agreed to in writing, software
 * distributed under the License is distributed on an "AS IS" BASIS,
 * WITHOUT WARRANTIES OR CONDITIONS OF ANY KIND, either express or implied.
 * See the License for the specific language governing permissions and
 * limitations under the License.
 */
package ortus.boxlang.compiler.javaboxpiler;

import java.io.File;
import java.io.IOException;
<<<<<<< HEAD
import java.io.PrintStream;
=======
import java.nio.file.Path;
>>>>>>> f32602f1
import java.util.Arrays;
import java.util.Collections;
import java.util.HashMap;
import java.util.LinkedHashMap;
import java.util.List;
import java.util.Map;
import java.util.stream.Collectors;

import javax.tools.DiagnosticCollector;
import javax.tools.JavaCompiler;
import javax.tools.JavaFileObject;
import javax.tools.StandardJavaFileManager;
import javax.tools.StandardLocation;
import javax.tools.ToolProvider;

import com.fasterxml.jackson.jr.ob.JSON;
import com.fasterxml.jackson.jr.ob.JSON.Feature;
import com.fasterxml.jackson.jr.ob.JSONObjectException;
import com.github.javaparser.ast.CompilationUnit;
import com.github.javaparser.ast.Node;
import com.github.javaparser.ast.body.ClassOrInterfaceDeclaration;

import ortus.boxlang.compiler.Boxpiler;
import ortus.boxlang.compiler.ClassInfo;
import ortus.boxlang.compiler.JavaSourceString;
import ortus.boxlang.compiler.ast.BoxNode;
import ortus.boxlang.compiler.javaboxpiler.transformer.ProxyTransformer;
import ortus.boxlang.compiler.javaboxpiler.transformer.indexer.BoxNodeKey;
import ortus.boxlang.compiler.parser.Parser;
import ortus.boxlang.compiler.parser.ParsingResult;
import ortus.boxlang.runtime.interop.DynamicObject;
import ortus.boxlang.runtime.types.exceptions.BoxRuntimeException;
import ortus.boxlang.runtime.types.exceptions.ExpressionException;
import ortus.boxlang.runtime.util.FileSystemUtil;
import ortus.boxlang.runtime.util.ResolvedFilePath;

/**
 * This class uses the Java compiler to turn a BoxLang script into a Java class
 */
public class JavaBoxpiler extends Boxpiler {

	/**
	 * --------------------------------------------------------------------------
	 * Private Properties
	 * --------------------------------------------------------------------------
	 */

	/**
	 * Singleton instance
	 */
	private static JavaBoxpiler	instance;

	/**
	 * The Java compiler
	 */
	private JavaCompiler		compiler;

	/**
	 * --------------------------------------------------------------------------
	 * Constructors
	 * --------------------------------------------------------------------------
	 */

	/**
	 * Private constructor
	 */
	private JavaBoxpiler() {
		super();
		this.compiler = ToolProvider.getSystemJavaCompiler();
	}

	/**
	 * Get the singleton instance
	 *
	 * @return TemplateLoader
	 */
	public static synchronized JavaBoxpiler getInstance() {
		if ( instance == null ) {
			instance = new JavaBoxpiler();
		}
		return instance;
	}

	@Override
	public void printTranspiledCode( ParsingResult result, ClassInfo classInfo, PrintStream target ) {
		target.print( generateJavaSource( result.getRoot(), classInfo ) );
	}

	/**
	 * Generate Java source code from BoxLang AST nodes
	 *
	 * @param node      The BoxLang root AST node
	 * @param classInfo The class info object for this class
	 *
	 * @return The generated Java source code as a string
	 */
	private String generateJavaSource( BoxNode node, ClassInfo classInfo ) {
		Transpiler transpiler = Transpiler.getTranspiler();
		transpiler.setProperty( "classname", classInfo.className() );
		transpiler.setProperty( "packageName", classInfo.packageName().toString() );
		transpiler.setProperty( "boxPackageName", classInfo.boxPackageName().toString() );
		transpiler.setProperty( "baseclass", classInfo.baseclass() );
		transpiler.setProperty( "returnType", classInfo.returnType() );
		transpiler.setProperty( "sourceType", classInfo.sourceType().name() );
		transpiler.setProperty( "mappingName", classInfo.resolvedFilePath() == null ? null : classInfo.resolvedFilePath().mappingName() );
		transpiler.setProperty( "mappingPath", classInfo.resolvedFilePath() == null ? null : classInfo.resolvedFilePath().mappingPath() );
		transpiler.setProperty( "relativePath", classInfo.resolvedFilePath() == null ? null : classInfo.resolvedFilePath().relativePath() );

		TranspiledCode	javaASTs;
		DynamicObject	trans	= frTransService.startTransaction( "Java Transpilation", classInfo.toString() );
		try {
			javaASTs = transpiler.transpile( node );
		} catch ( ExpressionException e ) {
			// These are fine as-is
			throw e;
		} catch ( Exception e ) {
			// This is for low-level bugs in the actual compilatin that are unexpected and can be hard to debug
			throw new BoxRuntimeException( "Error transpiling BoxLang to Java. " + classInfo.toString(), e );
		} finally {
			frTransService.endTransaction( trans );
		}
		ClassOrInterfaceDeclaration outerClass = javaASTs.getEntryPoint().getClassByName( classInfo.className() ).get();

		// Process functions and lamdas
		for ( CompilationUnit callable : javaASTs.getCallables() ) {
			ClassOrInterfaceDeclaration innerClass = callable.findFirst( ClassOrInterfaceDeclaration.class )
			    .get();
			outerClass.addMember( innerClass.setPublic( true ).setStatic( true ) );
		}
		var		prettyPrinter	= new CustomPrettyPrinter();
		String	javaSource		= prettyPrinter.print( javaASTs.getEntryPoint() );

		if ( false )
			throw new BoxRuntimeException( javaSource );

		// Capture the line numbers of each Java AST node from printing the Java source
		diskClassUtil.writeLineNumbers( classInfo.FQN(), generateLineNumberJSON( classInfo, prettyPrinter.getVisitor().getLineNumbers() ) );
		return javaSource;
	}

	@Override
	public void compileClassInfo( String FQN ) {
		// System.out.println( "Compiling " + FQN );
		ClassInfo classInfo = classPool.get( FQN );
		if ( classInfo == null ) {
			throw new BoxRuntimeException( "ClassInfo not found for " + FQN );
		}
		if ( classInfo.resolvedFilePath() != null ) {
			File sourceFile = classInfo.resolvedFilePath().absolutePath().toFile();
			// Check if the source file contains Java bytecode by reading the first few bytes
			if ( diskClassUtil.isJavaBytecode( sourceFile ) ) {
				System.out.println( "Loading bytecode direct from pre-compiled source file for " + FQN );
				classInfo.getClassLoader().defineClasses( FQN, sourceFile );
				return;
			}
			ParsingResult result = parseOrFail( sourceFile );
			compileSource( generateJavaSource( result.getRoot(), classInfo ), classInfo.FQN() );
		} else if ( classInfo.source() != null ) {
			ParsingResult result = parseOrFail( classInfo.source(), classInfo.sourceType(), classInfo.isClass() );
			compileSource( generateJavaSource( result.getRoot(), classInfo ), classInfo.FQN() );
		} else if ( classInfo.interfaceProxyDefinition() != null ) {
			compileSource( generateProxyJavaSource( classInfo ), classInfo.FQN() );
		} else {
			throw new BoxRuntimeException( "Unknown class info type: " + classInfo.toString() );
		}
	}

	/**
	 * Compile Java source code into a Java class
	 *
	 * @param javaSource The Java source code as a string
	 * @param fqn        The fully qualified name of the class
	 */
	@SuppressWarnings( "unused" )
	private void compileSource( String javaSource, String fqn ) {
		System.out.println( javaSource );
		DynamicObject trans = frTransService.startTransaction( "Java Compilation", fqn );

		// This is just for debugging. Remove later.
		diskClassUtil.writeJavaSource( fqn, javaSource );
		try {

			DiagnosticCollector<JavaFileObject>	diagnostics	= new DiagnosticCollector<>();

			// Get the standard file manager
			StandardJavaFileManager				fileManager	= compiler.getStandardFileManager( diagnostics, null, null );

			// Set the location where .class files should be written
			fileManager.setLocation( StandardLocation.CLASS_OUTPUT, Arrays.asList( classGenerationDirectory.toFile() ) );

			String	javaRT	= System.getProperty( "java.class.path" );
			String	jarPath	= getClass().getProtectionDomain().getCodeSource().getLocation().getPath();

			// Am I in windows? If so, remove the leading slash from the jar path
			// Example: /C:/Users/username/... -> C:/Users/username/...
			if ( FileSystemUtil.IS_WINDOWS ) {
				jarPath = jarPath.substring( 1 );
			}

			List<JavaFileObject>			sourceFiles		= Collections.singletonList( new JavaSourceString( fqn, javaSource ) );
			List<String>					options			= List.of( "-g", "-cp", jarPath );
			JavaCompiler.CompilationTask	task			= compiler.getTask( null, fileManager, diagnostics, options, null, sourceFiles );
			boolean							compilerResult	= task.call();

			if ( !compilerResult ) {
				String errors = diagnostics.getDiagnostics().stream().map( d -> d.toString() )
				    .collect( Collectors.joining( "\n" ) );
				throw new BoxRuntimeException( errors + "\n" + javaSource );
			}
		} catch ( IOException e ) {
			throw new BoxRuntimeException( "Error compiling source " + fqn, e );
		} finally {
			frTransService.endTransaction( trans );
		}

	}

	/**
	 * Generate JSON for line numbers mapping BoxLang Source to the transpiled java source
	 *
	 * @param lineNumbers List of line numbers
	 *
	 * @return JSON string
	 */
	private String generateLineNumberJSON( ClassInfo classInfo, List<Object[]> lineNumbers ) {
		List<LinkedHashMap<String, Object>>	stuff	= lineNumbers.stream().map( e -> {
														Node	jNode		= ( Node ) e[ 0 ];
														int		jLineStart	= ( int ) e[ 1 ];
														int		jLineEnd	= ( int ) e[ 2 ];
														String	jClassName	= ( String ) e[ 3 ];
														// Not every node of Java source code has a corresponding BoxNode
														if ( !jNode.containsData( BoxNodeKey.BOX_NODE_DATA_KEY ) ) {
															return null;
														}
														BoxNode boxNode = jNode.getData( BoxNodeKey.BOX_NODE_DATA_KEY );
														// Some BoxNodes were created on-the-fly by the parser and don't correspond to any specific source line
														if ( boxNode.getPosition() == null ) {
															return null;
														}
														LinkedHashMap<String, Object> map = new LinkedHashMap<>();
														map.put( "javaSourceLineStart", jLineStart );
														map.put( "javaSourceLineEnd", jLineEnd );
														map.put( "originSourceLineStart", boxNode.getPosition().getStart().getLine() );
														map.put( "originSourceLineEnd", boxNode.getPosition().getEnd().getLine() );
														map.put( "javaSourceClassName", jClassName );
														// Really just for debugging. Remove later.
														map.put( "javaSourceNode", jNode.getClass().getSimpleName() );
														map.put( "originSourceNode", boxNode.getClass().getSimpleName() );
														return map;
													} )
		    // filter out nulls
		    .filter( e -> e != null )
		    // sort by origin source line, then by java source line
		    .sorted( ( e1, e2 ) -> {
			    int result2 = ( ( Integer ) e1.get( "originSourceLineStart" ) )
			        .compareTo( ( Integer ) e2.get( "originSourceLineStart" ) );
			    if ( result2 == 0 ) {
				    result2 = ( ( Integer ) e1.get( "javaSourceLineStart" ) )
				        .compareTo( ( Integer ) e2.get( "javaSourceLineStart" ) );
			    }
			    return result2;
		    } )
		    .collect( Collectors.toList() );

		Map<String, Object>					output	= new HashMap<String, Object>();
		output.put( "sourceMapRecords", stuff );
		output.put( "source", classInfo.resolvedFilePath() == null ? null : classInfo.resolvedFilePath().absolutePath().toString() );
		try {
			return JSON.std.with( Feature.PRETTY_PRINT_OUTPUT ).asString( output );
		} catch ( JSONObjectException e ) {
			e.printStackTrace();
			return null;
		} catch ( IOException e ) {
			e.printStackTrace();
			return null;
		}
	}

	private String generateProxyJavaSource( ClassInfo classInfo ) {
		return ProxyTransformer.transform( classInfo );
	}

	/**
	 * Compile a template, returning a list of byte arrays representing the compiled class and its inner classes
	 */
	@Override
	public List<byte[]> compileTemplateBytes( ResolvedFilePath resolvedFilePath ) {
		Path		path		= resolvedFilePath.absolutePath();
		ClassInfo	classInfo	= null;
		// file extension is .bx or .cfc
		if ( path.toString().endsWith( ".bx" ) || path.toString().endsWith( ".cfc" ) ) {
			classInfo = ClassInfo.forClass( resolvedFilePath, Parser.detectFile( path.toFile() ), this );
		} else {
			classInfo = ClassInfo.forTemplate( resolvedFilePath, Parser.detectFile( path.toFile() ), this );
		}
		classPool.putIfAbsent( classInfo.FQN(), classInfo );
		compileClassInfo( classInfo.FQN() );
		return diskClassUtil.readClassBytes( classInfo.FQN() );
	}

}<|MERGE_RESOLUTION|>--- conflicted
+++ resolved
@@ -19,11 +19,8 @@
 
 import java.io.File;
 import java.io.IOException;
-<<<<<<< HEAD
 import java.io.PrintStream;
-=======
 import java.nio.file.Path;
->>>>>>> f32602f1
 import java.util.Arrays;
 import java.util.Collections;
 import java.util.HashMap;
@@ -166,7 +163,6 @@
 
 	@Override
 	public void compileClassInfo( String FQN ) {
-		// System.out.println( "Compiling " + FQN );
 		ClassInfo classInfo = classPool.get( FQN );
 		if ( classInfo == null ) {
 			throw new BoxRuntimeException( "ClassInfo not found for " + FQN );
@@ -199,7 +195,6 @@
 	 */
 	@SuppressWarnings( "unused" )
 	private void compileSource( String javaSource, String fqn ) {
-		System.out.println( javaSource );
 		DynamicObject trans = frTransService.startTransaction( "Java Compilation", fqn );
 
 		// This is just for debugging. Remove later.

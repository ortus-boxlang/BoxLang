package ortus.boxlang.compiler.asmboxpiler;

import java.util.ArrayList;
import java.util.HashMap;
import java.util.LinkedHashMap;
import java.util.List;
import java.util.Map;

import org.objectweb.asm.Opcodes;
import org.objectweb.asm.Type;
import org.objectweb.asm.tree.AbstractInsnNode;
import org.objectweb.asm.tree.ClassNode;
import org.objectweb.asm.tree.FieldInsnNode;
import org.objectweb.asm.tree.InsnNode;
import org.objectweb.asm.tree.LabelNode;
import org.objectweb.asm.tree.LdcInsnNode;
import org.objectweb.asm.tree.MethodInsnNode;
import org.objectweb.asm.tree.TryCatchBlockNode;
import org.objectweb.asm.tree.TypeInsnNode;

import ortus.boxlang.compiler.asmboxpiler.transformer.TransformerContext;
import ortus.boxlang.compiler.ast.BoxExpression;
import ortus.boxlang.compiler.ast.BoxNode;
import ortus.boxlang.compiler.ast.expression.BoxIdentifier;
import ortus.boxlang.compiler.ast.expression.BoxIntegerLiteral;
import ortus.boxlang.compiler.ast.expression.BoxStringLiteral;
import ortus.boxlang.compiler.ast.statement.BoxAnnotation;
import ortus.boxlang.compiler.ast.statement.BoxDocumentationAnnotation;
import ortus.boxlang.runtime.loader.ImportDefinition;
import ortus.boxlang.runtime.scopes.Key;
import ortus.boxlang.runtime.types.IStruct;
import ortus.boxlang.runtime.types.Struct;

public abstract class Transpiler implements ITranspiler {

<<<<<<< HEAD
	private final HashMap<String, String>	properties			= new HashMap<String, String>();
	private Map<String, BoxExpression>		keys				= new LinkedHashMap<String, BoxExpression>();
	private Map<String, ClassNode>			auxiliaries			= new LinkedHashMap<String, ClassNode>();
	private List<TryCatchBlockNode>			tryCatchBlockNodes	= new ArrayList<TryCatchBlockNode>();
	private int								lambdaCounter		= 0;
	private Map<String, LabelNode>			breaks				= new LinkedHashMap<>();
=======
	private final HashMap<String, String>	properties		= new HashMap<String, String>();
	private Map<String, BoxExpression>		keys			= new LinkedHashMap<String, BoxExpression>();
	private Map<String, ClassNode>			auxiliaries		= new LinkedHashMap<String, ClassNode>();
	private int								lambdaCounter	= 0;
	private Map<String, LabelNode>			breaks			= new LinkedHashMap<>();
	private List<ImportDefinition>			imports			= new ArrayList<>();
>>>>>>> 071dbf1f

	/**
	 * Set a property
	 *
	 * @param key   key of the Property
	 * @param value value of the Property
	 */
	public void setProperty( String key, String value ) {
		properties.put( key, value );
	}

	/**
	 * Get a Propoerty
	 *
	 * @param key key of the Property
	 *
	 * @return the value of the property or null if not defined
	 */
	public String getProperty( String key ) {
		return ( String ) properties.get( key );
	}

	public static Transpiler getTranspiler() {
		return new AsmTranspiler();
	}

	public abstract List<AbstractInsnNode> transform( BoxNode node, TransformerContext context );

	public int registerKey( BoxExpression key ) {
		String name;
		if ( key instanceof BoxStringLiteral str ) {
			name = str.getValue();
		} else if ( key instanceof BoxIntegerLiteral intr ) {
			name = intr.getValue();
		} else {
			throw new IllegalStateException( "Key must be a string or integer literal" );
		}
		// check if exists
		if ( keys.containsKey( name ) ) {
			return new ArrayList<>( keys.keySet() ).indexOf( name );
		}
		keys.put( name, key );
		return keys.size() - 1;
	}

	public Map<String, BoxExpression> getKeys() {
		return keys;
	}

	public List<TryCatchBlockNode> getTryCatchStack() {
		return tryCatchBlockNodes;
	}

	public void addTryCatchBlock( TryCatchBlockNode tryCatchBlockNode ) {
		tryCatchBlockNodes.add( tryCatchBlockNode );
	}

	public void clearTryCatchStack() {
		tryCatchBlockNodes = new ArrayList<TryCatchBlockNode>();
	}

	public Map<String, ClassNode> getAuxiliary() {
		return auxiliaries;
	}

	public void setAuxiliary( String name, ClassNode classNode ) {
		if ( auxiliaries.putIfAbsent( name, classNode ) != null ) {
			// throw new IllegalArgumentException( "Auxiliary already registered: " + name );
		}
	}

	public int incrementAndGetLambdaCounter() {
		return ++lambdaCounter;
	}

	public List<AbstractInsnNode> createKey( BoxExpression expr ) {
		// If this key is a literal, we can optimize it
		if ( expr instanceof BoxStringLiteral || expr instanceof BoxIntegerLiteral ) {
			int pos = registerKey( expr );
			// Instead of Key.of(), we'll reference a static array of pre-created keys on the class
			return List.of( new FieldInsnNode(
			    Opcodes.GETSTATIC,
			    getProperty( "packageName" ).replace( '.', '/' )
			        + "/"
			        + getProperty( "classname" ),
			    "keys",
			    Type.getDescriptor( Key[].class ) ), new LdcInsnNode( pos ), new InsnNode( Opcodes.AALOAD ) );
		} else {
			// TODO: likely needs to retain return type info on transformed expression or extract from "expr"
			// Dynamic values will be created at runtime
			List<AbstractInsnNode> nodes = new ArrayList<>();
			nodes.addAll( transform( expr, TransformerContext.NONE ) );
			nodes.add( new MethodInsnNode( Opcodes.INVOKESTATIC,
			    Type.getInternalName( Key.class ),
			    "of",
			    Type.getMethodDescriptor( Type.getType( Key.class ), Type.getType( Object.class ) ),
			    false ) );
			return nodes;
		}
	}

	public List<AbstractInsnNode> createKey( String expr ) {
		return createKey( new BoxStringLiteral( expr, null, expr ) );
	}

	public List<AbstractInsnNode> transformDocumentation( List<BoxDocumentationAnnotation> documentation ) {
		List<List<AbstractInsnNode>> members = new ArrayList<>();
		documentation.forEach( doc -> {
			List<AbstractInsnNode> annotationKey = createKey( doc.getKey().getValue() );
			members.add( annotationKey );
			List<AbstractInsnNode> value = transform( doc.getValue(), TransformerContext.NONE );
			members.add( value );
		} );
		if ( members.isEmpty() ) {
			return List.of( new FieldInsnNode( Opcodes.GETSTATIC,
			    Type.getInternalName( Struct.class ),
			    "EMPTY",
			    Type.getDescriptor( IStruct.class ) ) );
		} else {
			List<AbstractInsnNode> nodes = new ArrayList<>();
			nodes.addAll( AsmHelper.array( Type.getType( Object.class ), members ) );
			nodes.add( new MethodInsnNode( Opcodes.INVOKESTATIC,
			    Type.getInternalName( Struct.class ),
			    "linkedOf",
			    Type.getMethodDescriptor( Type.getType( IStruct.class ), Type.getType( Object[].class ) ),
			    false ) );
			return nodes;
		}
	}

	public List<AbstractInsnNode> transformAnnotations( List<BoxAnnotation> annotations, Boolean defaultTrue, boolean onlyLiteralValues ) {
		List<List<AbstractInsnNode>> members = new ArrayList<>();
		annotations.forEach( annotation -> {
			List<AbstractInsnNode> annotationKey = createKey( annotation.getKey().getValue() );
			members.add( annotationKey );
			BoxExpression			thisValue	= annotation.getValue();
			List<AbstractInsnNode>	value;
			if ( thisValue != null ) {
				// Literal values are transformed directly
				if ( thisValue.isLiteral() ) {
					value = transform( thisValue, TransformerContext.NONE );
				} else if ( onlyLiteralValues ) {
					// Runtime expressions we just put this place holder text in for
					value = List.of( new LdcInsnNode( "<Runtime Expression>" ) );
				} else {
					value = transform( thisValue, TransformerContext.NONE );
				}
			} else if ( defaultTrue ) {
				// Annotations in tags with no value default to true string (CF compat)
				value = List.of( new FieldInsnNode( Opcodes.GETSTATIC,
				    Type.getInternalName( Boolean.class ),
				    "TRUE",
				    Type.getDescriptor( Boolean.class ) ) );
			} else {
				// Annotations in script with no value default to empty string (CF compat)
				value = List.of( new LdcInsnNode( "" ) );
			}
			members.add( value );
		} );
		if ( annotations.isEmpty() ) {
			return List.of(
			    new TypeInsnNode( Opcodes.NEW, Type.getInternalName( Struct.class ) ),
			    new InsnNode( Opcodes.DUP ),
			    new MethodInsnNode( Opcodes.INVOKESPECIAL,
			        Type.getInternalName( Struct.class ),
			        "<init>",
			        Type.getMethodDescriptor( Type.VOID_TYPE ),
			        false )
			);
		} else {
			List<AbstractInsnNode> nodes = new ArrayList<>();
			nodes.addAll( AsmHelper.array( Type.getType( Object.class ), members ) );
			nodes.add( new MethodInsnNode( Opcodes.INVOKESTATIC,
			    Type.getInternalName( Struct.class ),
			    "linkedOf",
			    Type.getMethodDescriptor( Type.getType( IStruct.class ), Type.getType( Object[].class ) ),
			    false ) );
			return nodes;
		}
	}

	public List<AbstractInsnNode> transformAnnotations( List<BoxAnnotation> annotations ) {
		return transformAnnotations( annotations, false, true );
	}

	public LabelNode getCurrentBreak( String label ) {
		return breaks.get( label == null ? "" : label );
	}

	public void setCurrentBreak( String label, LabelNode labelNode ) {
		this.breaks.put( label == null ? "" : label, labelNode );
	}

	public void removeCurrentBreak( String label ) {
		this.breaks.remove( label == null ? "" : label );
	}

	public void addImport(BoxExpression expression, BoxIdentifier alias) {
		imports.add(ImportDefinition.parse(alias == null
			? expression.toString()
			: (expression + " as " + alias.getName())));
	}

	public List<List<AbstractInsnNode>> getImports() {
		return imports.stream().map(anImport -> List.<AbstractInsnNode>of(new LdcInsnNode(
			anImport.className() + " as " + anImport.alias()
		))).toList();
	}

	public boolean matchesImport(String token) {
		/*
		 * Not supporting
		 * - java:System
		 * - java:java.lang.System
		 * - java.lang.System
		 *
		 * right now, just
		 *
		 * - System
		 *
		 * as all the other options require grammar changes or are more complicated to recognize
		 */
		return imports.stream().anyMatch( i -> token.equalsIgnoreCase( i.alias() ) || token.equalsIgnoreCase( i.className() ) );
	}
}<|MERGE_RESOLUTION|>--- conflicted
+++ resolved
@@ -33,21 +33,13 @@
 
 public abstract class Transpiler implements ITranspiler {
 
-<<<<<<< HEAD
 	private final HashMap<String, String>	properties			= new HashMap<String, String>();
 	private Map<String, BoxExpression>		keys				= new LinkedHashMap<String, BoxExpression>();
 	private Map<String, ClassNode>			auxiliaries			= new LinkedHashMap<String, ClassNode>();
 	private List<TryCatchBlockNode>			tryCatchBlockNodes	= new ArrayList<TryCatchBlockNode>();
 	private int								lambdaCounter		= 0;
 	private Map<String, LabelNode>			breaks				= new LinkedHashMap<>();
-=======
-	private final HashMap<String, String>	properties		= new HashMap<String, String>();
-	private Map<String, BoxExpression>		keys			= new LinkedHashMap<String, BoxExpression>();
-	private Map<String, ClassNode>			auxiliaries		= new LinkedHashMap<String, ClassNode>();
-	private int								lambdaCounter	= 0;
-	private Map<String, LabelNode>			breaks			= new LinkedHashMap<>();
-	private List<ImportDefinition>			imports			= new ArrayList<>();
->>>>>>> 071dbf1f
+	private List<ImportDefinition>			imports				= new ArrayList<>();
 
 	/**
 	 * Set a property
@@ -245,19 +237,19 @@
 		this.breaks.remove( label == null ? "" : label );
 	}
 
-	public void addImport(BoxExpression expression, BoxIdentifier alias) {
-		imports.add(ImportDefinition.parse(alias == null
-			? expression.toString()
-			: (expression + " as " + alias.getName())));
+	public void addImport( BoxExpression expression, BoxIdentifier alias ) {
+		imports.add( ImportDefinition.parse( alias == null
+		    ? expression.toString()
+		    : ( expression + " as " + alias.getName() ) ) );
 	}
 
 	public List<List<AbstractInsnNode>> getImports() {
-		return imports.stream().map(anImport -> List.<AbstractInsnNode>of(new LdcInsnNode(
-			anImport.className() + " as " + anImport.alias()
-		))).toList();
-	}
-
-	public boolean matchesImport(String token) {
+		return imports.stream().map( anImport -> List.<AbstractInsnNode>of( new LdcInsnNode(
+		    anImport.className() + " as " + anImport.alias()
+		) ) ).toList();
+	}
+
+	public boolean matchesImport( String token ) {
 		/*
 		 * Not supporting
 		 * - java:System

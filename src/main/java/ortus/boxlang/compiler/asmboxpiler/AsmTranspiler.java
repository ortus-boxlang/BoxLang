--- conflicted
+++ resolved
@@ -143,7 +143,9 @@
 import ortus.boxlang.runtime.runnables.IClassRunnable;
 import ortus.boxlang.runtime.scopes.ClassVariablesScope;
 import ortus.boxlang.runtime.scopes.Key;
-<<<<<<< HEAD
+import ortus.boxlang.runtime.scopes.StaticScope;
+import ortus.boxlang.runtime.scopes.ThisScope;
+import ortus.boxlang.runtime.scopes.VariablesScope;
 import ortus.boxlang.runtime.types.AbstractFunction;
 import ortus.boxlang.runtime.types.Argument;
 import ortus.boxlang.runtime.types.DefaultExpression;
@@ -151,12 +153,6 @@
 import ortus.boxlang.runtime.types.IStruct;
 import ortus.boxlang.runtime.types.Property;
 import ortus.boxlang.runtime.types.Struct;
-=======
-import ortus.boxlang.runtime.scopes.StaticScope;
-import ortus.boxlang.runtime.scopes.ThisScope;
-import ortus.boxlang.runtime.scopes.VariablesScope;
-import ortus.boxlang.runtime.types.*;
->>>>>>> 96f34878
 import ortus.boxlang.runtime.types.exceptions.BoxRuntimeException;
 import ortus.boxlang.runtime.types.exceptions.ExpressionException;
 import ortus.boxlang.runtime.types.util.MapHelper;
@@ -350,433 +346,8 @@
 
 	@Override
 	public ClassNode transpile( BoxClass boxClass ) throws BoxRuntimeException {
-<<<<<<< HEAD
 		return BoxClassTransformer.transpile( this, boxClass );
 	}
-=======
-		Source		source			= boxClass.getPosition().getSource();
-		String		sourceType		= getProperty( "sourceType" );
-
-		String		filePath		= source instanceof SourceFile file && file.getFile() != null ? file.getFile().getAbsolutePath()
-		    : "unknown";
-		String		boxClassName	= getProperty( "boxFQN" );
-		String		mappingName		= getProperty( "mappingName" );
-		String		mappingPath		= getProperty( "mappingPath" );
-		String		relativePath	= getProperty( "relativePath" );
-
-		Type		type			= Type.getType( "L" + getProperty( "packageName" ).replace( '.', '/' )
-		    + "/" + getProperty( "classname" ) + ";" );
-
-		List<Type>	interfaces		= new ArrayList<>();
-		interfaces.add( Type.getType( IClassRunnable.class ) );
-		interfaces.add( Type.getType( IReferenceable.class ) );
-		interfaces.add( Type.getType( IType.class ) );
-		interfaces.add( Type.getType( Serializable.class ) );
-		List<MethodNode>	interfaceMethods	= List.of();
-		BoxExpression		implementsValue		= boxClass.getAnnotations().stream()
-		    .filter( it -> it.getKey().getValue().equalsIgnoreCase( "implements" ) )
-		    .findFirst()
-		    .map( BoxAnnotation::getValue )
-		    .orElse( null );
-		if ( implementsValue instanceof BoxStringLiteral str ) {
-			String	implementsStringList		= str.getValue();
-			// Collect and trim all strings starting with "java:"
-			Array	implementsArray				= ListUtil.asList( implementsStringList, "," ).stream()
-			    .map( String::valueOf )
-			    .map( String::trim )
-			    .filter( it -> it.toLowerCase().startsWith( "java:" ) )
-			    .map( it -> it.substring( 5 ) )
-			    .collect( BLCollector.toArray() );
-			var		interfaceProxyDefinition	= InterfaceProxyService.generateDefinition( new ScriptingRequestBoxContext(), implementsArray );
-			// TODO: Remove methods that already have a @overrideJava UDF definition to avoid duplicates
-			interfaces.addAll( interfaceProxyDefinition.interfaces().stream().map( iface -> Type.getType( "L" + iface.replace( '.', '/' ) + ";" ) ).toList() );
-			interfaceMethods = interfaceProxyDefinition.methods().stream()
-			    .map( method -> AsmHelper.dereferenceAndInvoke( method.getName(), Type.getType( method ), type ) )
-			    .toList();
-		}
-
-		Type				superclass		= Type.getType( Object.class );
-		boolean				isJavaExtends;
-		List<MethodNode>	extendsMethods	= List.of();
-		BoxExpression		extendsValue	= boxClass.getAnnotations().stream()
-		    .filter( it -> it.getKey().getValue().equalsIgnoreCase( "extends" ) )
-		    .findFirst()
-		    .map( BoxAnnotation::getValue )
-		    .orElse( null );
-		if ( extendsValue instanceof BoxStringLiteral str ) {
-			String extendsStringValue = str.getValue().trim();
-			if ( extendsStringValue.toLowerCase().startsWith( "java:" ) ) {
-				superclass		= Type.getType( "L" + extendsStringValue.substring( 5 ).replace( '.', '/' ) + ";" );
-				isJavaExtends	= true;
-				// search for UDFs that need a proxy created
-				extendsMethods	= boxClass.getDescendantsOfType( BoxFunctionDeclaration.class )
-				    .stream()
-				    .filter( it -> it.getAnnotations().stream().anyMatch( anno -> anno.getKey().getValue().equalsIgnoreCase( EXTENDS_ANNOTATION_MARKER ) ) )
-				    .map( func -> {
-									    BoxReturnType boxReturnType	= func.getType();
-									    BoxType		boxType			= BoxType.Any;
-									    String		fqn				= null;
-									    if ( boxReturnType != null ) {
-										    boxType = boxReturnType.getType();
-										    if ( boxType.equals( BoxType.Fqn ) ) {
-											    fqn = boxReturnType.getFqn();
-										    }
-									    }
-									    Type						returnType		= Type
-									        .getType( "L" + ( boxType.equals( BoxType.Fqn ) ? fqn : boxType.getSymbol() ).replace( '.', '/' ) + ";" );
-									    List<BoxArgumentDeclaration> parameters		= func.getArgs();
-									    Type[]						parameterTypes	= new Type[ parameters.size() ];
-									    for ( int i = 0; i < parameters.size(); i++ ) {
-										    BoxArgumentDeclaration parameter = parameters.get( i );
-										    parameterTypes[ i ] = Type.getType( "L" + parameter.getType().replace( '.', '/' ) + ";" );
-
-									    }
-									    return AsmHelper.dereferenceAndInvoke( func.getName(), Type.getMethodType( returnType, parameterTypes ), type );
-								    } )
-				    .toList();
-			} else {
-				isJavaExtends = false;
-			}
-		} else {
-			isJavaExtends = false;
-		}
-
-		ClassNode classNode = new ClassNode();
-
-		AsmHelper.init( classNode, false, type, superclass, methodVisitor -> {
-			methodVisitor.visitVarInsn( Opcodes.ALOAD, 0 );
-			methodVisitor.visitTypeInsn( Opcodes.NEW, Type.getInternalName( ClassVariablesScope.class ) );
-			methodVisitor.visitInsn( Opcodes.DUP );
-			methodVisitor.visitVarInsn( Opcodes.ALOAD, 0 );
-			methodVisitor.visitMethodInsn( Opcodes.INVOKESPECIAL,
-			    Type.getInternalName( ClassVariablesScope.class ),
-			    "<init>",
-			    Type.getMethodDescriptor( Type.VOID_TYPE, Type.getType( IClassRunnable.class ) ),
-			    false );
-			methodVisitor.visitFieldInsn( Opcodes.PUTFIELD, type.getInternalName(), "variablesScope", Type.getDescriptor( VariablesScope.class ) );
-
-			methodVisitor.visitVarInsn( Opcodes.ALOAD, 0 );
-			methodVisitor.visitTypeInsn( Opcodes.NEW, Type.getInternalName( ThisScope.class ) );
-			methodVisitor.visitInsn( Opcodes.DUP );
-			methodVisitor.visitMethodInsn( Opcodes.INVOKESPECIAL,
-			    Type.getInternalName( ThisScope.class ),
-			    "<init>",
-			    Type.getMethodDescriptor( Type.VOID_TYPE ),
-			    false );
-			methodVisitor.visitFieldInsn( Opcodes.PUTFIELD, type.getInternalName(), "thisScope", Type.getDescriptor( ThisScope.class ) );
-
-			methodVisitor.visitVarInsn( Opcodes.ALOAD, 0 );
-			createKey( boxClassName ).forEach( abstractInsnNode -> abstractInsnNode.accept( methodVisitor ) );
-			methodVisitor.visitFieldInsn( Opcodes.PUTFIELD, type.getInternalName(), "name", Type.getDescriptor( Key.class ) );
-
-			methodVisitor.visitVarInsn( Opcodes.ALOAD, 0 );
-			methodVisitor.visitTypeInsn( Opcodes.NEW, Type.getInternalName( ArrayList.class ) );
-			methodVisitor.visitInsn( Opcodes.DUP );
-			methodVisitor.visitMethodInsn( Opcodes.INVOKESPECIAL, Type.getInternalName( ArrayList.class ), "<init>", Type.getMethodDescriptor( Type.VOID_TYPE ),
-			    false );
-			methodVisitor.visitFieldInsn( Opcodes.PUTFIELD, type.getInternalName(), "interfaces", Type.getDescriptor( List.class ) );
-		}, interfaces.toArray( Type[]::new ) );
-
-		interfaceMethods.forEach( methodNode -> methodNode.accept( classNode ) );
-		extendsMethods.forEach( methodNode -> methodNode.accept( classNode ) );
-
-		classNode.visitField( Opcodes.ACC_PRIVATE | Opcodes.ACC_FINAL | Opcodes.ACC_STATIC, "serialVersionUID", Type.getDescriptor( long.class ), null, 1L )
-		    .visitEnd();
-
-		AsmHelper.addStaticFieldGetter( classNode,
-		    type,
-		    "imports",
-		    "getImports",
-		    Type.getType( List.class ),
-		    null );
-		AsmHelper.addStaticFieldGetter( classNode,
-		    type,
-		    "path",
-		    "getRunnablePath",
-		    Type.getType( ResolvedFilePath.class ),
-		    null );
-		AsmHelper.addStaticFieldGetter( classNode,
-		    type,
-		    "sourceType",
-		    "getSourceType",
-		    Type.getType( BoxSourceType.class ),
-		    null );
-		AsmHelper.addStaticFieldGetterWithStaticGetter( classNode,
-		    type,
-		    "annotations",
-		    "getAnnotations",
-		    "getAnnotationsStatic",
-		    Type.getType( IStruct.class ),
-		    null );
-		AsmHelper.addStaticFieldGetter( classNode,
-		    type,
-		    "documentation",
-		    "getDocumentation",
-		    Type.getType( IStruct.class ),
-		    null );
-		AsmHelper.addStaticFieldGetter( classNode,
-		    type,
-		    "properties",
-		    "getProperties",
-		    Type.getType( Map.class ),
-		    null );
-		AsmHelper.addStaticFieldGetter( classNode,
-		    type,
-		    "getterLookup",
-		    "getGetterLookup",
-		    Type.getType( Map.class ),
-		    null );
-		AsmHelper.addStaticFieldGetter( classNode,
-		    type,
-		    "setterLookup",
-		    "getSetterLookup",
-		    Type.getType( Map.class ),
-		    null );
-		AsmHelper.addStaticFieldGetter( classNode,
-		    type,
-		    "isJavaExtends",
-		    "isJavaExtends",
-		    Type.BOOLEAN_TYPE,
-		    isJavaExtends ? 1 : 0 );
-		AsmHelper.addStaticFieldGetterWithStaticGetter( classNode,
-		    type,
-		    "staticScope",
-		    "getStaticScope",
-		    "getStaticScopeStatic",
-		    Type.getType( StaticScope.class ),
-		    null );
-
-		classNode.visitField( Opcodes.ACC_PUBLIC | Opcodes.ACC_STATIC | Opcodes.ACC_FINAL,
-		    "keys",
-		    Type.getDescriptor( Key[].class ),
-		    null,
-		    null ).visitEnd();
-		classNode.visitField( Opcodes.ACC_PUBLIC | Opcodes.ACC_STATIC,
-		    "staticInitialized",
-		    Type.getDescriptor( boolean.class ),
-		    null,
-		    0 ).visitEnd();
-
-		AsmHelper.addFieldGetter( classNode,
-		    type,
-		    "variablesScope",
-		    "getVariablesScope",
-		    Type.getType( VariablesScope.class ),
-		    null );
-		AsmHelper.addFieldGetter( classNode,
-		    type,
-		    "thisScope",
-		    "getThisScope",
-		    Type.getType( ThisScope.class ),
-		    null );
-		AsmHelper.addFieldGetter( classNode,
-		    type,
-		    "name",
-		    "getName",
-		    Type.getType( Key.class ),
-		    null );
-		AsmHelper.addFieldGetter( classNode,
-		    type,
-		    "interfaces",
-		    "getInterfaces",
-		    Type.getType( List.class ),
-		    null );
-		AsmHelper.addFieldGetterAndSetter( classNode,
-		    type,
-		    "_super",
-		    "getSuper",
-		    "_setSuper",
-		    Type.getType( IClassRunnable.class ),
-		    null,
-		    methodVisitor -> {
-		    } );
-		AsmHelper.addFieldGetterAndSetter( classNode,
-		    type,
-		    "child",
-		    "getChild",
-		    "setChild",
-		    Type.getType( IClassRunnable.class ),
-		    null,
-		    methodVisitor -> {
-		    } );
-		AsmHelper.addFieldGetterAndSetter( classNode,
-		    type,
-		    "canOutput",
-		    "getCanOutput",
-		    "setCanOutput",
-		    Type.getType( Boolean.class ),
-		    null,
-		    methodVisitor -> {
-		    } );
-		AsmHelper.addFieldGetterAndSetter( classNode,
-		    type,
-		    "$bx",
-		    "_getbx",
-		    "_setbx",
-		    Type.getType( BoxMeta.class ),
-		    null,
-		    methodVisitor -> {
-		    } );
-		AsmHelper.addFieldGetterAndSetter( classNode,
-		    type,
-		    "canInvokeImplicitAccessor",
-		    "getCanInvokeImplicitAccessor",
-		    "setCanInvokeImplicitAccessor",
-		    Type.getType( Boolean.class ),
-		    null,
-		    methodVisitor -> {
-		    } );
-
-		AsmHelper.boxClassSupport( classNode, "pseudoConstructor", Type.VOID_TYPE, Type.getType( IBoxContext.class ) );
-		AsmHelper.boxClassSupport( classNode, "canOutput", Type.getType( Boolean.class ) );
-		AsmHelper.boxClassSupport( classNode, "getBoxMeta", Type.getType( BoxMeta.class ) );
-		AsmHelper.boxClassSupport( classNode, "getMetaData", Type.getType( IStruct.class ) );
-		AsmHelper.boxClassSupport( classNode, "asString", Type.getType( String.class ) );
-		AsmHelper.boxClassSupport( classNode, "canInvokeImplicitAccessor", Type.getType( Boolean.class ), Type.getType( IBoxContext.class ) );
-		AsmHelper.boxClassSupport( classNode, "setSuper", Type.VOID_TYPE, Type.getType( IClassRunnable.class ) );
-		AsmHelper.boxClassSupport( classNode, "getBottomClass", Type.getType( IClassRunnable.class ) );
-		AsmHelper.boxClassSupport( classNode, "assign", Type.getType( Object.class ), Type.getType( IBoxContext.class ), Type.getType( Key.class ),
-		    Type.getType( Object.class ) );
-		AsmHelper.boxClassSupport( classNode, "dereference", Type.getType( Object.class ), Type.getType( IBoxContext.class ), Type.getType( Key.class ),
-		    Type.getType( Boolean.class ) );
-		AsmHelper.boxClassSupport( classNode, "dereferenceAndInvoke", Type.getType( Object.class ), Type.getType( IBoxContext.class ),
-		    Type.getType( Key.class ), Type.getType( Object[].class ), Type.getType( Boolean.class ) );
-		AsmHelper.boxClassSupport( classNode, "dereferenceAndInvoke", Type.getType( Object.class ), Type.getType( IBoxContext.class ),
-		    Type.getType( Key.class ), Type.getType( Map.class ), Type.getType( Boolean.class ) );
-		AsmHelper.boxClassSupport( classNode, "registerInterface", Type.VOID_TYPE, Type.getType( BoxInterface.class ) );
-
-		AsmHelper.methodWithContextAndClassLocator( classNode, "_pseudoConstructor", Type.getType( IBoxContext.class ), Type.VOID_TYPE, false, this, true,
-		    () -> boxClass.getBody().stream().flatMap( statement -> transform( statement, TransformerContext.NONE, ReturnValueContext.EMPTY ).stream() )
-		        .toList()
-		);
-
-		AsmHelper.methodWithContextAndClassLocator( classNode, "staticInitializer", Type.getType( IBoxContext.class ), Type.VOID_TYPE, true, this, true,
-		    List::of
-		);
-
-		AsmHelper.complete( classNode, type, methodVisitor -> {
-			AsmHelper.resolvedFilePath( methodVisitor, mappingName, mappingPath, relativePath, filePath );
-			methodVisitor.visitFieldInsn( Opcodes.PUTSTATIC,
-			    type.getInternalName(),
-			    "path",
-			    Type.getDescriptor( ResolvedFilePath.class ) );
-
-			methodVisitor.visitFieldInsn( Opcodes.GETSTATIC,
-			    Type.getInternalName( BoxSourceType.class ),
-			    sourceType,
-			    Type.getDescriptor( BoxSourceType.class ) );
-			methodVisitor.visitFieldInsn( Opcodes.PUTSTATIC,
-			    type.getInternalName(),
-			    "sourceType",
-			    Type.getDescriptor( BoxSourceType.class ) );
-
-			List<List<AbstractInsnNode>> imports = new ArrayList<>();
-			for ( BoxImport statement : boxClass.getImports() ) {
-				imports.add( transform( statement, TransformerContext.NONE, ReturnValueContext.EMPTY ) );
-			}
-			List<AbstractInsnNode>			annotations	= transformAnnotations( boxClass.getAnnotations() );
-			List<List<AbstractInsnNode>>	properties	= transformProperties( type, boxClass.getProperties(), sourceType );
-
-			methodVisitor.visitLdcInsn( getKeys().size() );
-			methodVisitor.visitTypeInsn( Opcodes.ANEWARRAY, Type.getInternalName( Key.class ) );
-			int index = 0;
-			for ( BoxExpression expression : getKeys().values() ) {
-				methodVisitor.visitInsn( Opcodes.DUP );
-				methodVisitor.visitLdcInsn( index++ );
-				transform( expression, TransformerContext.NONE, ReturnValueContext.EMPTY ).forEach( methodInsnNode -> methodInsnNode.accept( methodVisitor ) );
-				methodVisitor.visitMethodInsn( Opcodes.INVOKESTATIC,
-				    Type.getInternalName( Key.class ),
-				    "of",
-				    Type.getMethodDescriptor( Type.getType( Key.class ), Type.getType( Object.class ) ),
-				    false );
-				methodVisitor.visitInsn( Opcodes.AASTORE );
-			}
-			methodVisitor.visitFieldInsn( Opcodes.PUTSTATIC,
-			    type.getInternalName(),
-			    "keys",
-			    Type.getDescriptor( Key[].class ) );
-
-			methodVisitor.visitLdcInsn( 0 );
-			methodVisitor.visitFieldInsn( Opcodes.PUTSTATIC,
-			    type.getInternalName(),
-			    "staticInitialized",
-			    Type.getDescriptor( boolean.class ) );
-
-			methodVisitor.visitTypeInsn( Opcodes.NEW, Type.getInternalName( StaticScope.class ) );
-			methodVisitor.visitInsn( Opcodes.DUP );
-			methodVisitor.visitMethodInsn( Opcodes.INVOKESPECIAL,
-			    Type.getInternalName( StaticScope.class ),
-			    "<init>",
-			    Type.getMethodDescriptor( Type.VOID_TYPE ),
-			    false );
-			methodVisitor.visitFieldInsn( Opcodes.PUTSTATIC,
-			    type.getInternalName(),
-			    "staticScope",
-			    Type.getDescriptor( StaticScope.class ) );
-
-			methodVisitor.visitLdcInsn( isJavaExtends ? 1 : 0 );
-			methodVisitor.visitFieldInsn( Opcodes.PUTSTATIC, type.getInternalName(), "isJavaExtends", Type.getDescriptor( boolean.class ) );
-
-			methodVisitor.visitLdcInsn( 1L );
-			methodVisitor.visitFieldInsn( Opcodes.PUTSTATIC, type.getInternalName(), "serialVersionUID", Type.getDescriptor( long.class ) );
-
-			AsmHelper.array( Type.getType( ImportDefinition.class ), Stream.concat(
-			    imports.stream(),
-			    getImports().stream().map( raw -> {
-				    List<AbstractInsnNode> nodes = new ArrayList<>();
-				    nodes.addAll( raw );
-				    nodes.add( new MethodInsnNode( Opcodes.INVOKESTATIC,
-				        Type.getInternalName( ImportDefinition.class ),
-				        "parse",
-				        Type.getMethodDescriptor( Type.getType( ImportDefinition.class ), Type.getType( String.class ) ),
-				        false ) );
-				    return nodes;
-			    } )
-			).toList() ).forEach( node -> node.accept( methodVisitor ) );
-			methodVisitor.visitMethodInsn( Opcodes.INVOKESTATIC,
-			    Type.getInternalName( List.class ),
-			    "of",
-			    Type.getMethodDescriptor( Type.getType( List.class ), Type.getType( Object[].class ) ),
-			    true );
-			methodVisitor.visitFieldInsn( Opcodes.PUTSTATIC,
-			    type.getInternalName(),
-			    "imports",
-			    Type.getDescriptor( List.class ) );
-
-			annotations.forEach( abstractInsnNode -> abstractInsnNode.accept( methodVisitor ) );
-			methodVisitor.visitFieldInsn( Opcodes.PUTSTATIC,
-			    type.getInternalName(),
-			    "annotations",
-			    Type.getDescriptor( IStruct.class ) );
-
-			methodVisitor.visitFieldInsn( Opcodes.GETSTATIC,
-			    Type.getInternalName( Struct.class ),
-			    "EMPTY",
-			    Type.getDescriptor( IStruct.class ) );
-			methodVisitor.visitFieldInsn( Opcodes.PUTSTATIC,
-			    type.getInternalName(),
-			    "documentation",
-			    Type.getDescriptor( IStruct.class ) );
-
-			properties.get( 0 ).forEach( abstractInsnNode -> abstractInsnNode.accept( methodVisitor ) );
-			methodVisitor.visitFieldInsn( Opcodes.PUTSTATIC,
-			    type.getInternalName(),
-			    "properties",
-			    Type.getDescriptor( Map.class ) );
-
-			properties.get( 1 ).forEach( abstractInsnNode -> abstractInsnNode.accept( methodVisitor ) );
-			methodVisitor.visitFieldInsn( Opcodes.PUTSTATIC,
-			    type.getInternalName(),
-			    "getterLookup",
-			    Type.getDescriptor( Map.class ) );
-
-			properties.get( 2 ).forEach( abstractInsnNode -> abstractInsnNode.accept( methodVisitor ) );
-			methodVisitor.visitFieldInsn( Opcodes.PUTSTATIC,
-			    type.getInternalName(),
-			    "setterLookup",
-			    Type.getDescriptor( Map.class ) );
-		} );
->>>>>>> 96f34878
 
 	public ClassNode transpile( BoxInterface boxClass ) throws BoxRuntimeException {
 		return BoxInterfaceTransformer.transpile( this, boxClass );
@@ -824,66 +395,8 @@
 					defaultExpression = AsmHelper.getDefaultExpression( this, defaultAnnotation.getValue() );
 				}
 			}
-<<<<<<< HEAD
-
-			// Process the default value
-			// List<AbstractInsnNode> init = List.of( new InsnNode( Opcodes.ACONST_NULL ) );
-			// if ( defaultAnnotation != null && defaultAnnotation.getValue() != null ) {
-			// init = transform( ( BoxNode ) defaultAnnotation.getValue(), TransformerContext.NONE, ReturnValueContext.VALUE );
-			// }
-
-=======
-			// add type with value of any if not present
-			if ( typeAnnotation == null ) {
-				typeAnnotation = new BoxAnnotation( new BoxFQN( "type", null, null ), new BoxStringLiteral( "any", null, null ), null,
-				    null );
-				finalAnnotations.add( typeAnnotation );
-			}
-			// add default with value of null if not present
-			if ( defaultPosition == -1 ) {
-				defaultAnnotation = new BoxAnnotation( new BoxFQN( "default", null, null ), new BoxNull( null, null ), null,
-				    null );
-				finalAnnotations.add( defaultAnnotation );
-			}
-			// add remaining annotations
-			finalAnnotations.addAll( annotations );
-			// Now that name, type, and default are finalized, add in any remaining non-valued keys
-			finalAnnotations.addAll( prop.getAnnotations().stream().filter( it -> it.getValue() == null ).toList() );
-
-			List<AbstractInsnNode>	annotationStruct	= transformAnnotations( finalAnnotations );
-			/* Process default value */
-			List<AbstractInsnNode>	init, initLambda;
-			if ( defaultAnnotation.getValue() != null ) {
-
-				if ( defaultAnnotation.getValue().isLiteral() ) {
-					init		= transform( defaultAnnotation.getValue(), TransformerContext.NONE, ReturnValueContext.EMPTY );
-					initLambda	= List.of( new InsnNode( Opcodes.ACONST_NULL ) );
-				} else {
-					init = List.of( new InsnNode( Opcodes.ACONST_NULL ) );
 
 					Type					type		= Type.getType( "L" + getProperty( "packageName" ).replace( '.', '/' )
-					    + "/" + getProperty( "classname" )
-					    + "$Lambda_" + incrementAndGetLambdaCounter() + ";" );
-
-					List<AbstractInsnNode>	body		= transform( defaultAnnotation.getValue(), TransformerContext.NONE, ReturnValueContext.EMPTY );
-					ClassNode				classNode	= new ClassNode();
-					AsmHelper.init( classNode, false, type, Type.getType( Object.class ), methodVisitor -> {
-					}, Type.getType( DefaultExpression.class ) );
-					AsmHelper.methodWithContextAndClassLocator( classNode, "evaluate", Type.getType( IBoxContext.class ), Type.getType( Object.class ), false,
-					    this, false,
-					    () -> body );
-					setAuxiliary( type.getClassName(), classNode );
-
-					initLambda = List.of(
-					    new TypeInsnNode( Opcodes.NEW, type.getInternalName() ),
-					    new InsnNode( Opcodes.DUP ),
-					    new MethodInsnNode( Opcodes.INVOKESPECIAL, type.getInternalName(), "<init>", Type.getMethodDescriptor( Type.VOID_TYPE ), false ) );
-				}
-			} else {
-				init		= List.of( new InsnNode( Opcodes.ACONST_NULL ) );
-				initLambda	= List.of( new InsnNode( Opcodes.ACONST_NULL ) );
-			}
->>>>>>> 96f34878
 			// name and type must be simple values
 			String	name;
 			String	type;
@@ -910,17 +423,9 @@
 			javaExpr.add( new InsnNode( Opcodes.DUP ) );
 			javaExpr.addAll( jNameKey );
 			javaExpr.add( new LdcInsnNode( type ) );
-<<<<<<< HEAD
-			javaExpr.addAll( defaultLiteral );
-
-			// create the default expression
-			javaExpr.addAll( defaultExpression );
-			javaExpr.addAll( transformAnnotations( finalAnnotations ) );
-=======
 			javaExpr.addAll( init );
 			javaExpr.addAll( initLambda );
 			javaExpr.addAll( annotationStruct );
->>>>>>> 96f34878
 			javaExpr.addAll( documentationStruct );
 
 			javaExpr.add( new FieldInsnNode( Opcodes.GETSTATIC,
@@ -931,22 +436,9 @@
 			javaExpr.add( new MethodInsnNode( Opcodes.INVOKESPECIAL,
 			    Type.getInternalName( Property.class ),
 			    "<init>",
-<<<<<<< HEAD
-			    Type.getMethodDescriptor(
-			        Type.VOID_TYPE,
-			        Type.getType( Key.class ),
-			        Type.getType( String.class ),
-			        Type.getType( Object.class ),
-			        Type.getType( DefaultExpression.class ),
-			        Type.getType( IStruct.class ),
-			        Type.getType( IStruct.class ),
-			        Type.getType( BoxSourceType.class )
-			    ),
-=======
 			    Type.getMethodDescriptor( Type.VOID_TYPE, Type.getType( Key.class ), Type.getType( String.class ), Type.getType( Object.class ),
 			        Type.getType( DefaultExpression.class ), Type.getType( IStruct.class ), Type.getType( IStruct.class ),
 			        Type.getType( BoxSourceType.class ) ),
->>>>>>> 96f34878
 			    false ) );
 
 			members.add( jNameKey );

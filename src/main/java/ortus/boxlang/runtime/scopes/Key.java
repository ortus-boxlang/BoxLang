--- conflicted
+++ resolved
@@ -53,13 +53,10 @@
 	public static final Key	string1			= Key.of( "string1" );
 	public static final Key	string2			= Key.of( "string2" );
 	public static final Key	number			= Key.of( "number" );
-<<<<<<< HEAD
 	public static final Key	start			= Key.of( "start" );
 	public static final Key	length			= Key.of( "length" );
-=======
 	public static final Key	object			= Key.of( "object" );
 
->>>>>>> d5bb6216
 	public static final Key	contains		= Key.of( "contains" );
 	public static final Key	find			= Key.of( "find" );
 	public static final Key	parallel		= Key.of( "parallel" );

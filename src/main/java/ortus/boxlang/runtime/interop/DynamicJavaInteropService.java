/**
 * [BoxLang]
 *
 * Copyright [2023] [Ortus Solutions, Corp]
 *
 * Licensed under the Apache License, Version 2.0 (the "License");
 * you may not use this file except in compliance with the License.
 * You may obtain a copy of the License at
 *
 * http://www.apache.org/licenses/LICENSE-2.0
 *
 * Unless required by applicable law or agreed to in writing, software
 * distributed under the License is distributed on an "AS IS" BASIS,
 * WITHOUT WARRANTIES OR CONDITIONS OF ANY KIND, either express or implied.
 * See the License for the specific language governing permissions and
 * limitations under the License.
 */
package ortus.boxlang.runtime.interop;

import java.lang.invoke.CallSite;
import java.lang.invoke.ConstantCallSite;
import java.lang.invoke.MethodHandle;
import java.lang.invoke.MethodHandles;
import java.lang.invoke.MethodType;
import java.lang.reflect.Field;
import java.lang.reflect.Method;
import java.lang.reflect.Modifier;
import java.lang.reflect.Parameter;
import java.util.Arrays;
import java.util.HashSet;
import java.util.List;
import java.util.Map;
import java.util.Optional;
import java.util.Set;
import java.util.concurrent.ConcurrentHashMap;
import java.util.stream.Stream;

import org.apache.commons.lang3.ClassUtils;

import ortus.boxlang.runtime.BoxRuntime;
import ortus.boxlang.runtime.bifs.MemberDescriptor;
import ortus.boxlang.runtime.context.IBoxContext;
import ortus.boxlang.runtime.dynamic.IReferenceable;
import ortus.boxlang.runtime.scopes.IntKey;
import ortus.boxlang.runtime.scopes.Key;
import ortus.boxlang.runtime.types.Array;
import ortus.boxlang.runtime.types.IType;
import ortus.boxlang.runtime.types.exceptions.ApplicationException;
import ortus.boxlang.runtime.types.exceptions.BoxLangException;
import ortus.boxlang.runtime.types.exceptions.BoxRuntimeException;
import ortus.boxlang.runtime.types.exceptions.KeyNotFoundException;
import ortus.boxlang.runtime.types.exceptions.NoFieldException;
import ortus.boxlang.runtime.types.exceptions.NoMethodException;
import ortus.boxlang.runtime.types.meta.BoxMeta;
import ortus.boxlang.runtime.types.meta.GenericMeta;

/**
 * This class is used to provide a way to dynamically and efficiently interact with the java layer from the within a BoxLang environment.
 *
 * This class is not in charge of casting the results. That is up to the caller to determine.
 * We basically just invoke and return the results!
 *
 * To create a new class invoker you can use the following:
 *
 * <pre>{@code
 *
 * ClassInvoker target = new ClassInvoker( String.class );
 * ClassInvoker target = ClassInvoker.of( String.class );
 * ClassInvoker target = new ClassInvoker( new String() );
 * ClassInvoker target = ClassInvoker.of( new String() );
 * }
 * </pre>
 *
 * You can then use the following methods to invoke methods on the class:
 * - {@code invokeConstructor( Object... args )} - Invoke a constructor on the class, and store the instance for future method calls
 * - {@code invokeStaticMethod( String methodName, Object... args )} - Invoke a static method on the class
 * - {@code invoke( String methodName, Object... args )} - Invoke a method on the instance of the class
 */
public class DynamicJavaInteropService {

	/**
	 * --------------------------------------------------------------------------
	 * Public Properties
	 * --------------------------------------------------------------------------
	 */

	/**
	 * Helper for all class utility methods from apache commons lang 3
	 */
	public static final Class<ClassUtils>							CLASS_UTILS			= ClassUtils.class;

	/**
	 * --------------------------------------------------------------------------
	 * Private Properties
	 * --------------------------------------------------------------------------
	 */

<<<<<<< HEAD
	private static Set<Key>											exceptionKeys		= new HashSet<Key>( Arrays.asList(
=======
	private static Set<Key>											exceptionKeys		= new HashSet<>( Arrays.asList(
>>>>>>> a493e595
	    BoxLangException.messageKey,
	    BoxLangException.detailKey,
	    BoxLangException.typeKey,
	    BoxLangException.tagContextKey,
	    ApplicationException.ExtendedInfoKey
	) );

	/**
	 * This is a map of primitive types to their native Java counterparts
	 * so we can do the right casting for primitives
	 */
	private static final Map<Class<?>, Class<?>>					PRIMITIVE_MAP;

	/**
	 * This is the method handle lookup
	 *
	 * @see https://docs.oracle.com/javase/11/docs/api/java/lang/invoke/MethodHandles.Lookup.html
	 */
	private static final MethodHandles.Lookup						METHOD_LOOKUP;

	/**
	 * This caches the method handles for the class so we don't have to look them up every time
	 */
	private static final ConcurrentHashMap<String, MethodRecord>	methodHandleCache	= new ConcurrentHashMap<>( 32 );

	/**
	 * Name of key to get length of native arrays
	 */
	private static Key												lengthKey			= Key.of( "length" );

	/**
	 * Empty arguments array
	 */
	public static final Object[]									EMPTY_ARGS			= new Object[] {};

	/**
<<<<<<< HEAD
=======
	 * This enables or disables the method handles cache
	 */
	private static Boolean											handlesCacheEnabled	= true;

	/**
>>>>>>> a493e595
	 * Static Initializer
	 */
	static {
		METHOD_LOOKUP	= MethodHandles.lookup();
		PRIMITIVE_MAP	= Map.of(
		    Boolean.class, boolean.class,
		    Byte.class, byte.class,
		    Character.class, char.class,
		    Short.class, short.class,
		    Integer.class, int.class,
		    Long.class, long.class,
		    Float.class, float.class,
		    Double.class, double.class
		);
	}

	/**
	 * --------------------------------------------------------------------------
<<<<<<< HEAD
=======
	 * Setters & Getters
	 * --------------------------------------------------------------------------
	 */

	/**
	 * Verify if the handles cache is enabled or not
	 *
	 * @return the handlesCacheEnabled flag
	 */
	public static Boolean isHandlesCacheEnabled() {
		return handlesCacheEnabled;
	}

	/**
	 * @param enabled Enable or not the handles cache
	 *
	 * @return The Dynamic Object
	 */
	public static void setHandlesCacheEnabled( Boolean enabled ) {
		handlesCacheEnabled = enabled;
	}

	/**
	 * --------------------------------------------------------------------------
>>>>>>> a493e595
	 * Invokers
	 * --------------------------------------------------------------------------
	 */

	/**
<<<<<<< HEAD
	 * Invokes the constructor for the class with the given arguments and stores the instance of the object
	 * into the {@code targetInstance} property for future method calls.
	 *
	 * @param args The arguments to pass to the constructor
	 *
	 * @return The instance of the class
	 *
=======
	 * Invokes the constructor for the class with the given arguments and returns the instance of the object
	 *
	 * @param targetClass The Class that you want to invoke a constructor on
	 * @param args        The arguments to pass to the constructor
	 *
	 * @return The instance of the class
>>>>>>> a493e595
	 */
	public static <T> T invokeConstructor( Class<T> targetClass, Object... args ) {

		// Thou shalt not pass!
		if ( isInterface( targetClass ) ) {
			throw new BoxRuntimeException( "Cannot invoke a constructor on an interface" );
		}

		// Unwrap any ClassInvoker instances
		unWrapArguments( args );
		// Method signature for a constructor is void (Object...)
		MethodType		constructorType	= MethodType.methodType( void.class, argumentsToClasses( args ) );
		// Define the bootstrap method
		MethodHandle	constructorHandle;
		try {
			constructorHandle = METHOD_LOOKUP.findConstructor( targetClass, constructorType );
		} catch ( NoSuchMethodException | IllegalAccessException e ) {
			throw new BoxRuntimeException( "Error getting constructor for class " + targetClass.getName(), e );
		}
		// Create a callsite using the constructor handle
		CallSite		callSite			= new ConstantCallSite( constructorHandle );
		// Bind the CallSite and invoke the constructor with the provided arguments
		// Invoke Dynamic tries to do argument coercion, so we need to convert the arguments to the right types
		MethodHandle	constructorInvoker	= callSite.dynamicInvoker();
		try {
			return ( T ) constructorInvoker.invokeWithArguments( args );
		} catch ( RuntimeException e ) {
			throw e;
		} catch ( Throwable e ) {
			throw new BoxRuntimeException( "Error invoking constructor for class " + targetClass.getName(), e );
		}
	}

	/**
<<<<<<< HEAD
	 * Invokes the no-arg constructor for the class with the given arguments and stores the instance of the object
	 * into the {@code targetInstance} property for future method calls.
	 * *
	 *
	 * @return The instance of the class
	 *
=======
	 * Invokes the no-arg constructor for the class with the given arguments and returns the instance of the object
	 *
	 * @param targetClass The Class that you want to invoke a constructor on
	 *
	 * @return The instance of the class
>>>>>>> a493e595
	 */
	public static <T> T invokeConstructor( Class<T> targetClass ) {
		return invokeConstructor( targetClass, EMPTY_ARGS );
	}

	/**
	 * Invoke can be used to invoke public methods on instances, or static methods on classes/interfaces.
	 *
	 * If it's determined that the method handle is static, then the target instance is ignored.
	 * If it's determined that the method handle is not static, then the target instance is used.
	 *
	 * @param targetClass The Class that you want to invoke a method on
	 * @param methodName  The name of the method to invoke
<<<<<<< HEAD
	 * @param safe        Whether the method should throw an error or return null
	 * @param arguments   The arguments to pass to the method
	 *
	 * @return The result of the method invocation
	 *
	 */
	public static Object invoke( Class<?> targetClass, String methodName, boolean safe, Object... arguments ) {
=======
	 * @param safe        Whether the method should throw an error or return null if it doesn't exist
	 * @param arguments   The arguments to pass to the method
	 *
	 * @return The result of the method invocation
	 */
	public static Object invoke( Class<?> targetClass, String methodName, Boolean safe, Object... arguments ) {
>>>>>>> a493e595
		return invoke( targetClass, null, methodName, safe, arguments );
	}

	/**
	 * Invoke can be used to invoke public methods on instances, or static methods on classes/interfaces.
	 *
	 * If it's determined that the method handle is static, then the target instance is ignored.
	 * If it's determined that the method handle is not static, then the target instance is used.
	 *
	 * @param targetInstance The instance to call the method on
	 * @param methodName     The name of the method to invoke
<<<<<<< HEAD
	 * @param safe           Whether the method should throw an error or return null
	 * @param arguments      The arguments to pass to the method
	 *
	 * @return The result of the method invocation
	 *
	 */
	public static Object invoke( Object targetInstance, String methodName, boolean safe, Object... arguments ) {
=======
	 * @param safe           Whether the method should throw an error or return null if it doesn't exist
	 * @param arguments      The arguments to pass to the method
	 *
	 * @return The result of the method invocation
	 */
	public static Object invoke( Object targetInstance, String methodName, Boolean safe, Object... arguments ) {
>>>>>>> a493e595
		return invoke( targetInstance.getClass(), targetInstance, methodName, safe, arguments );
	}

	/**
	 * Invoke can be used to invoke public methods on instances, or static methods on classes/interfaces.
	 *
	 * If it's determined that the method handle is static, then the target instance is ignored.
	 * If it's determined that the method handle is not static, then the target instance is used.
	 *
<<<<<<< HEAD
	 * @param methodName The name of the method to invoke
	 * @param arguments  The arguments to pass to the method
	 *
	 * @return The result of the method invocation
	 *
	 */
	public static Object invoke( Class<?> targetClass, Object targetInstance, String methodName, boolean safe, Object... arguments ) {
=======
	 * @param targetClass    The Class that you want to invoke a method on
	 * @param targetInstance The instance to call the method on, or null if it's static
	 * @param safe           Whether the method should throw an error or return null if it doesn't exist
	 * @param methodName     The name of the method to invoke
	 * @param arguments      The arguments to pass to the method
	 *
	 * @return The result of the method invocation
	 */
	public static Object invoke( Class<?> targetClass, Object targetInstance, String methodName, Boolean safe, Object... arguments ) {
>>>>>>> a493e595
		// Verify method name
		if ( methodName == null || methodName.isEmpty() ) {
			throw new BoxRuntimeException( "Method name cannot be null or empty." );
		}

		// Unwrap any ClassInvoker instances
		unWrapArguments( arguments );

		// Get the invoke dynamic method handle from our cache and discovery techniques
		MethodRecord methodRecord;
		try {
			methodRecord = getMethodHandle( targetClass, methodName, argumentsToClasses( arguments ) );
		} catch ( RuntimeException e ) {
<<<<<<< HEAD
			throw new BoxRuntimeException( "Error getting method for class " + targetClass.getName(), e );
=======
			if ( safe ) {
				return null;
			} else {
				throw new BoxRuntimeException( "Error getting method for class " + targetClass.getName(), e );
			}
>>>>>>> a493e595
		}

		// If it's not static, we need a target instance
		if ( !methodRecord.isStatic() && targetInstance == null ) {
			throw new BoxRuntimeException(
			    "You can't call invoke on a null target instance. Use [invokeStatic] instead or set the target instance manually or via the constructor."
			);
		}

		// Discover and Execute it baby!
		try {
			return methodRecord.isStatic()
			    ? methodRecord.methodHandle().invokeWithArguments( arguments )
			    : methodRecord.methodHandle().bindTo( targetInstance ).invokeWithArguments( arguments );
		} catch ( RuntimeException e ) {
			throw e;
		} catch ( Throwable e ) {
			throw new BoxRuntimeException( "Error invoking method " + methodName + " for class " + targetClass.getName(), e );
		}
	}

	/**
	 * Invokes a static method with the given name and arguments on a class or an interface
	 *
<<<<<<< HEAD
	 * @param methodName The name of the method to invoke
	 * @param arguments  The arguments to pass to the method
	 *
	 * @return The result of the method invocation
	 *
=======
	 * @param targetClass The class you want to invoke a method on
	 * @param methodName  The name of the method to invoke
	 * @param arguments   The arguments to pass to the method
	 *
	 * @return The result of the method invocation
>>>>>>> a493e595
	 */
	public static Object invokeStatic( Class<?> targetClass, String methodName, Object... arguments ) {

		// Verify method name
		if ( methodName == null || methodName.isEmpty() ) {
			throw new BoxRuntimeException( "Method name cannot be null or empty." );
		}

		// Unwrap any ClassInvoker instances
		unWrapArguments( arguments );

		// Discover and Execute it baby!
		try {
			return getMethodHandle( targetClass, methodName, argumentsToClasses( arguments ) )
			    .methodHandle()
			    .invokeWithArguments( arguments );
		} catch ( RuntimeException e ) {
			throw e;
		} catch ( Throwable e ) {
			throw new BoxRuntimeException( "Error invoking method " + methodName + " for class " + targetClass.getName(), e );
		}
	}

	/**
	 * --------------------------------------------------------------------------
	 * Field Methods
	 * --------------------------------------------------------------------------
	 */

	/**
	 * Get the value of a public or public static field on a class or instance
	 *
	 * @param targetClass The class you want to look for a field on
	 * @param fieldName   The name of the field to get
	 *
	 * @return The value of the field wrapped in an Optional
<<<<<<< HEAD
	 *
=======
>>>>>>> a493e595
	 */
	public static Optional<Object> getField( Class<?> targetClass, String fieldName ) {
		return getField( targetClass, ( Object ) null, fieldName );
	}

	/**
	 * Get the value of a public or public static field on a class or instance
	 *
	 * @param targetInstance The instance you want to look for a field on
	 * @param fieldName      The name of the field to get
	 *
	 * @return The value of the field wrapped in an Optional
<<<<<<< HEAD
	 *
=======
>>>>>>> a493e595
	 */
	public static Optional<Object> getField( Object targetInstance, String fieldName ) {
		return getField( targetInstance.getClass(), targetInstance, fieldName );
	}

	/**
	 * Get the value of a public or public static field on a class or instance
	 *
	 * @param targetClass    The class you want to look for a field on
	 * @param targetInstance The instance you want to look for a field on
	 * @param fieldName      The name of the field to get
	 *
	 * @return The value of the field wrapped in an Optional
<<<<<<< HEAD
	 *
=======
>>>>>>> a493e595
	 */
	public static Optional<Object> getField( Class<?> targetClass, Object targetInstance, String fieldName ) {
		// Discover the field with no case sensitivity
		Field			field	= findField( targetClass, fieldName );
		// Now get the method handle for the field to execute
		MethodHandle	fieldHandle;
		try {
			fieldHandle = METHOD_LOOKUP.unreflectGetter( field );
		} catch ( IllegalAccessException e ) {
			throw new BoxRuntimeException( "Error getting field " + fieldName + " for class " + targetClass.getName(), e );
		}
		Boolean isStatic = Modifier.isStatic( field.getModifiers() );

		// If it's not static, we need a target instance
		if ( !isStatic && targetInstance == null ) {
			throw new BoxRuntimeException(
			    "You are trying to get a public field but there is not instance set on the invoker, please make sure the [invokeConstructor] has been called."
			);
		}

		try {
			return Optional.ofNullable(
			    isStatic
			        ? fieldHandle.invoke()
			        : fieldHandle.invoke( targetInstance )
			);
		} catch ( RuntimeException e ) {
			throw e;
		} catch ( Throwable e ) {
			throw new BoxRuntimeException( "Error getting field " + fieldName + " for class " + targetClass.getName(), e );
		}
	}

	/**
	 * Get the value of a public or public static field on a class or instance but if it doesn't exist
	 * return the default value passed in.
	 *
<<<<<<< HEAD
=======
	 * @param targetInstance The instance you want to look for a field on
	 * @param fieldName      The name of the field to get
	 * @param defaultValue   The default value to return if the field doesn't exist
	 *
	 *
	 * @return The value of the field or the default value wrapped in an Optional
	 */
	public static Optional<Object> getField( Object targetInstance, String fieldName, Object defaultValue ) {
		return getField( targetInstance.getClass(), fieldName, defaultValue );
	}

	/**
	 * Get the value of a public or public static field on a class or instance but if it doesn't exist
	 * return the default value passed in.
	 *
	 * @param targetClass  The class you want to look for a field on
>>>>>>> a493e595
	 * @param fieldName    The name of the field to get
	 * @param defaultValue The default value to return if the field doesn't exist
	 *
	 *
	 * @return The value of the field or the default value wrapped in an Optional
	 */
<<<<<<< HEAD
=======
	public static Optional<Object> getField( Class<?> targetClass, String fieldName, Object defaultValue ) {
		return getField( targetClass, null, fieldName, defaultValue );
	}

	/**
	 * Get the value of a public or public static field on a class or instance but if it doesn't exist
	 * return the default value passed in.
	 *
	 * @param targetClass    The class you want to look for a field on
	 * @param targetInstance The instance you want to look for a field on
	 * @param fieldName      The name of the field to get
	 * @param defaultValue   The default value to return if the field doesn't exist
	 *
	 *
	 * @return The value of the field or the default value wrapped in an Optional
	 */
>>>>>>> a493e595
	public static Optional<Object> getField( Class<?> targetClass, Object targetInstance, String fieldName, Object defaultValue ) {
		try {
			return getField( targetClass, targetInstance, fieldName );
		} catch ( BoxLangException e ) {
			return Optional.ofNullable( defaultValue );
		}
	}

	/**
	 * Set the value of a public or public static field on a class or instance
	 *
<<<<<<< HEAD
	 * @param fieldName The name of the field to set
	 * @param value     The value to set the field to
	 *
	 * @return The class invoker
	 *
=======
	 * @param targetClass The class you want to look for a field on
	 * @param fieldName   The name of the field to set
	 * @param value       The value to set the field to
	 *
	 * @return The class invoker
	 */
	public static void setField( Class<?> targetClass, String fieldName, Object value ) {
		setField( targetClass, null, fieldName, value );
	}

	/**
	 * Set the value of a public or public static field on a class or instance
	 *
	 * @param targetInstance The instance you want to look for a field on
	 * @param fieldName      The name of the field to set
	 * @param value          The value to set the field to
	 *
	 * @return The class invoker
	 */
	public static void setField( Object targetInstance, String fieldName, Object value ) {
		setField( targetInstance.getClass(), targetInstance, fieldName, value );
	}

	/**
	 * Set the value of a public or public static field on a class or instance
	 *
	 * @param targetClass    The class you want to look for a field on
	 * @param targetInstance The instance you want to look for a field on
	 * @param fieldName      The name of the field to set
	 * @param value          The value to set the field to
	 *
	 * @return The class invoker
>>>>>>> a493e595
	 */
	public static void setField( Class<?> targetClass, Object targetInstance, String fieldName, Object value ) {
		// Discover the field with no case sensitivity
		Field			field	= findField( targetClass, fieldName );
		MethodHandle	fieldHandle;
		try {
			fieldHandle = METHOD_LOOKUP.unreflectSetter( field );
		} catch ( IllegalAccessException e ) {
			throw new BoxRuntimeException( "Error setting field " + fieldName + " for class " + targetClass.getName(), e );
		}
		Boolean isStatic = Modifier.isStatic( field.getModifiers() );

		// If it's not static, we need a target instance, verify it's not null
		if ( !isStatic && targetInstance == null ) {
			throw new BoxRuntimeException(
			    "You are trying to set a public field but there is not instance set on the invoker, please make sure the [invokeConstructor] has been called."
			);
		}

		try {
			if ( isStatic ) {
				fieldHandle.invokeWithArguments( value );
			} else {
				fieldHandle.bindTo( targetInstance ).invokeWithArguments( value );
			}
		} catch ( RuntimeException e ) {
			throw e;
		} catch ( Throwable e ) {
			throw new BoxRuntimeException( "Error setting field " + fieldName + " for class " + targetClass.getName(), e );
		}
	}

	/**
	 * Find a field by name with no case-sensitivity (upper case) in the class
	 *
<<<<<<< HEAD
	 * @param fieldName The name of the field to find
	 *
	 * @return The field if discovered
	 *
=======
	 * @param targetClass The class to find the field in
	 * @param fieldName   The name of the field to find
	 *
	 * @return The field if discovered
>>>>>>> a493e595
	 */
	public static Field findField( Class<?> targetClass, String fieldName ) {
		return getFieldsAsStream( targetClass )
		    .filter( target -> target.getName().equalsIgnoreCase( fieldName ) )
		    .findFirst()
		    .orElseThrow( () -> new NoFieldException(
		        String.format( "No such field [%s] found in the class [%s].", fieldName, targetClass.getName() )
		    ) );
	}

	/**
	 * Verifies if the class has a public or public static field with the given name
	 *
<<<<<<< HEAD
	 * @param fieldName The name of the field to check
=======
	 * @param targetClass The class to check
	 * @param fieldName   The name of the field to check
>>>>>>> a493e595
	 *
	 * @return True if the field exists, false otherwise
	 */
	public static Boolean hasField( Class<?> targetClass, String fieldName ) {
		return getFieldNames( targetClass ).contains( fieldName );
	}

	/**
	 * Verifies if the class has a public or public static field with the given name and no case-sensitivity (upper case)
	 *
<<<<<<< HEAD
	 * @param fieldName The name of the field to check
=======
	 * @param targetClass The class to check
	 * @param fieldName   The name of the field to check
>>>>>>> a493e595
	 *
	 * @return True if the field exists, false otherwise
	 */
	public static Boolean hasFieldNoCase( Class<?> targetClass, String fieldName ) {
		return getFieldNamesNoCase( targetClass ).contains( fieldName.toUpperCase() );
	}

	/**
	 * Get an array of fields of all the public fields for the given class
	 *
<<<<<<< HEAD
=======
	 * @param targetClass The class to get the fields for
	 *
>>>>>>> a493e595
	 * @return The fields in the class
	 */
	public static Field[] getFields( Class<?> targetClass ) {
		return targetClass.getFields();
	}

	/**
	 * Get a stream of fields of all the public fields for the given class
	 *
<<<<<<< HEAD
=======
	 * @param targetClass The class to get the fields for
	 *
>>>>>>> a493e595
	 * @return The stream of fields in the class
	 */
	public static Stream<Field> getFieldsAsStream( Class<?> targetClass ) {
		return Stream.of( getFields( targetClass ) );
	}

	/**
	 * Get a list of field names for the given class with case-sensitivity
	 *
<<<<<<< HEAD
=======
	 * @param targetClass The class to get the fields for
	 *
>>>>>>> a493e595
	 * @return A list of field names
	 */
	public static List<String> getFieldNames( Class<?> targetClass ) {
		return getFieldsAsStream( targetClass )
		    .map( Field::getName )
		    .toList();

	}

	/**
	 * Get a list of field names for the given class with no case-sensitivity (upper case)
	 *
<<<<<<< HEAD
=======
	 * @param targetClass The class to get the fields for
	 *
>>>>>>> a493e595
	 * @return A list of field names
	 */
	public static List<String> getFieldNamesNoCase( Class<?> targetClass ) {
		return getFieldsAsStream( targetClass )
		    .map( Field::getName )
		    .map( String::toUpperCase )
		    .toList();

	}

	/**
	 * --------------------------------------------------------------------------
	 * Helpers
	 * --------------------------------------------------------------------------
	 */

	/**
	 * Gets the method handle for the given method name and arguments, from the cache if possible
	 * or creates a new one if not found or throws an exception if the method signature doesn't exist
	 *
<<<<<<< HEAD
=======
	 * @param targetClass        The class to get the method handle for
>>>>>>> a493e595
	 * @param methodName         The name of the method to get the handle for
	 * @param argumentsAsClasses The array of arguments as classes to map
	 *
	 * @return The method handle representing the method signature
	 *
	 */
	public static MethodRecord getMethodHandle( Class<?> targetClass, String methodName, Class<?>[] argumentsAsClasses ) {
<<<<<<< HEAD

		// We use the method signature as the cache key
		// TODO: look at just using string's hashcode directly
		String			cacheKey		= Objects.hash( targetClass ) + methodName + Arrays.hashCode( argumentsAsClasses );
		MethodRecord	methodRecord	= methodHandleCache.get( cacheKey );

		// Double lock to avoid race-conditions
		if ( methodRecord == null ) {
			synchronized ( methodHandleCache ) {
				if ( methodRecord == null ) {
=======
		// We use the method signature as the cache key
		String			cacheKey		= targetClass.hashCode() + methodName + Arrays.hashCode( argumentsAsClasses );
		MethodRecord	methodRecord	= methodHandleCache.get( cacheKey );

		// Double lock to avoid race-conditions
		if ( methodRecord == null || !handlesCacheEnabled ) {
			synchronized ( methodHandleCache ) {
				if ( methodRecord == null || !handlesCacheEnabled ) {
>>>>>>> a493e595
					methodRecord = discoverMethodHandle( targetClass, methodName, argumentsAsClasses );
					methodHandleCache.put( cacheKey, methodRecord );
				}
			}
		}

		return methodRecord;
	}

	/**
	 * Discovers the method to invoke for the given method name and arguments according to two algorithms:
	 *
	 * 1. Exact Match : Matches the incoming argument class types to the method signature
	 * 2. Discovery : Matches the incoming argument class types to the method signature by discovery of matching method names and argument counts
	 *
<<<<<<< HEAD
=======
	 * @param targetClass        The class to discover the method for
>>>>>>> a493e595
	 * @param methodName         The name of the method to discover
	 * @param argumentsAsClasses The array of arguments as classes to map
	 *
	 * @return The method record representing the method signature and metadata
	 *
	 */
	public static MethodRecord discoverMethodHandle( Class<?> targetClass, String methodName, Class<?>[] argumentsAsClasses ) {
		// Our target we must find using our dynamic rules:
		// - case insensitivity
		// - argument count
		// - argument class asignability
		Method targetMethod = findMatchingMethod( targetClass, methodName, argumentsAsClasses );

		try {
			return new MethodRecord(
			    methodName,
			    targetMethod,
			    METHOD_LOOKUP.unreflect( targetMethod ),
			    Modifier.isStatic( targetMethod.getModifiers() ),
			    argumentsAsClasses.length
			);
		} catch ( IllegalAccessException e ) {
			throw new BoxRuntimeException( "Error getting method handle for method " + methodName + " for class " + targetClass.getName(), e );
		}
	}

	/**
	 * Get a HashSet of methods of all the unique callable method signatures for the given class
	 *
<<<<<<< HEAD
=======
	 * @param targetClass The class to get the methods for
	 *
>>>>>>> a493e595
	 * @return A unique set of callable methods
	 */
	public static Set<Method> getMethods( Class<?> targetClass ) {
		Set<Method> allMethods = new HashSet<>();
		allMethods.addAll( new HashSet<>( List.of( targetClass.getMethods() ) ) );
		allMethods.addAll( new HashSet<>( List.of( targetClass.getDeclaredMethods() ) ) );
		return allMethods;
	}

	/**
	 * Get a stream of methods of all the unique callable method signatures for the given class
	 *
<<<<<<< HEAD
=======
	 * @param targetClass The class to get the methods for
	 *
>>>>>>> a493e595
	 * @return A stream of unique callable methods
	 */
	public static Stream<Method> getMethodsAsStream( Class<?> targetClass ) {
		return getMethods( targetClass ).stream();
	}

	/**
	 * Get a list of method names for the given class
	 *
<<<<<<< HEAD
=======
	 * @param targetClass The class to get the methods for
	 *
>>>>>>> a493e595
	 * @return A list of method names
	 */
	public static List<String> getMethodNames( Class<?> targetClass ) {
		return getMethodsAsStream( targetClass )
		    .parallel()
		    .map( Method::getName )
		    .toList();
	}

	/**
	 * Get a list of method names for the given class with no case-sensitivity (upper case)
	 *
<<<<<<< HEAD
=======
	 * @param targetClass The class to get the methods for
	 *
>>>>>>> a493e595
	 * @return A list of method names with no case
	 */
	public static List<String> getMethodNamesNoCase( Class<?> targetClass ) {
		return getMethodsAsStream( targetClass )
		    .parallel()
		    .map( Method::getName )
		    .map( String::toUpperCase )
		    .toList();
	}

	/**
	 * Verifies if the class has a public or public static method with the given name
	 *
<<<<<<< HEAD
	 * @param methodName The name of the method to check
=======
	 * @param targetClass The class to check
	 * @param methodName  The name of the method to check
>>>>>>> a493e595
	 *
	 * @return True if the method exists, false otherwise
	 */
	public static Boolean hasMethod( Class<?> targetClass, String methodName ) {
		return getMethodNames( targetClass ).contains( methodName );
	}

	/**
	 * Verifies if the class has a public or public static method with the given name and no case-sensitivity (upper case)
	 *
<<<<<<< HEAD
	 * @param methodName The name of the method to check
=======
	 * @param targetClass The class to check
	 * @param methodName  The name of the method to check
>>>>>>> a493e595
	 *
	 * @return True if the method exists, false otherwise
	 */
	public static Boolean hasMethodNoCase( Class<?> targetClass, String methodName ) {
		return getMethodNamesNoCase( targetClass ).contains( methodName.toUpperCase() );
	}

	/**
	 * This method is used to verify if the class has the same method signature as the incoming one with no case-sensitivity (upper case)
	 *
<<<<<<< HEAD
=======
	 * @param targetClass        The class to check
>>>>>>> a493e595
	 * @param methodName         The name of the method to check
	 * @param argumentsAsClasses The parameter types of the method to check
	 *
	 * @return The matched method signature
	 *
	 */
	public static Method findMatchingMethod( Class<?> targetClass, String methodName, Class<?>[] argumentsAsClasses ) {
		return getMethodsAsStream( targetClass )
		    .parallel()
		    .filter( method -> method.getName().equalsIgnoreCase( methodName ) )
		    .filter( method -> hasMatchingParameterTypes( method, argumentsAsClasses ) )
		    .findFirst()
		    .orElseThrow( () -> new NoMethodException(
		        String.format(
		            "No such method [%s] found in the class [%s] using [%d] arguments of types [%s]",
		            methodName,
		            targetClass.getName(),
		            argumentsAsClasses.length,
		            Arrays.toString( argumentsAsClasses )
		        )
		    ) );
	}

	/**
	 * Verifies if the method has the same parameter types as the incoming ones
	 *
	 * @see https://commons.apache.org/proper/commons-lang/javadocs/api-release/index.html
	 *
	 * @param method             The method to check
	 * @param argumentsAsClasses The arguments to check
	 *
	 * @return True if the method has the same parameter types, false otherwise
	 */
	private static boolean hasMatchingParameterTypes( Method method, Class<?>[] argumentsAsClasses ) {
		Class<?>[] methodParams = Arrays
		    .stream( method.getParameters() )
		    .map( Parameter::getType )
		    .toArray( Class<?>[]::new );

		if ( methodParams.length != argumentsAsClasses.length ) {
			return false;
		}

		// Verify assignability including primitive autoboxing
		return ClassUtils.isAssignable( argumentsAsClasses, methodParams );

		// return IntStream.range( 0, methodParameters.length )
		// .allMatch( i -> ClassUtils.isAssignable( argumentsAsClasses[ i ], methodParameters[ i ].getType() ) );
	}

	/**
	 * Utility method to convert a method to a method handle
	 *
	 * @param method The method to convert
	 *
	 * @return The method handle representing the method or an exception if it fails
	 *
	 */
	public static MethodHandle toMethodHandle( Method method ) {
		try {
			return METHOD_LOOKUP.unreflect( method );
		} catch ( IllegalAccessException e ) {
			throw new BoxRuntimeException( "Error creating MethodHandle for method [" + method + "]", e );
		}
	}

	/**
	 * Verifies if the target calss is an interface or not
	 *
<<<<<<< HEAD
	 * @return
=======
	 * @param targetClass The class to check
	 *
	 * @return True if the class is an interface, false otherwise
>>>>>>> a493e595
	 */
	private static boolean isInterface( Class<?> targetClass ) {
		return targetClass.isInterface();
	}

	/**
	 * Converts the argument(s) to a class representation according to Java casting rules
	 *
	 * @param thisArg The argument to convert
	 *
	 * @return The class representation of the argument
	 */
	public static Class<?> argumentToClass( Object thisArg ) {
		// nulls are always null, why is this even a thing?
		if ( thisArg == null ) {
			return Object.class;
		}
		// If it's a primitive, we need to convert it to the wrapper class
		Class<?> clazz = thisArg.getClass();
		return PRIMITIVE_MAP.getOrDefault( clazz, clazz );
	}

	/**
	 * Converts the arguments to an array of classes
	 *
	 * @param args The arguments to convert
	 *
	 * @return The array of classes
	 */
	public static Class<?>[] argumentsToClasses( Object... args ) {
		// Convert the arguments to an array of classes
		return Arrays.stream( args )
		    .map( DynamicObject::argumentToClass )
		    // .peek( clazz -> System.out.println( "argumentToClass -> " + clazz ) )
		    .toArray( Class<?>[]::new );
	}

	/**
	 * Unwrap an object if it's inside a ClassInvoker instance
	 *
	 * @param param The object to unwrap
	 *
	 * @return The target instance or class, depending which one is set
	 */
	public static Object unWrap( Object param ) {
		if ( param instanceof DynamicObject invoker ) {
			if ( invoker.hasInstance() ) {
				return invoker.getTargetInstance();
			} else {
				return invoker.getTargetClass();
			}
		} else {
			return param;
		}
	}

	/**
	 * Unwrap any ClassInvoker instances in the arguments
	 *
	 * @param arguments The arguments to unwrap
	 *
	 * @return The unwrapped arguments
	 */
	private static void unWrapArguments( Object[] arguments ) {
		for ( int j = 0; j < arguments.length; j++ ) {
			arguments[ j ] = unWrap( arguments[ j ] );
		}
	}

	/**
	 * --------------------------------------------------------------------------
	 * Implementation of IReferencable
	 * --------------------------------------------------------------------------
	 */

	/**
	 * Dereference this object by a key and return the value, or throw exception
	 *
<<<<<<< HEAD
	 * @param name The name of the key to dereference
	 * @param safe If true, return null if the method is not found, otherwise throw an exception
=======
	 * @param targetClass The class to dereference and look for the value on
	 * @param name        The name of the key to dereference
	 * @param safe        If true, return null if the method is not found, otherwise throw an exception
	 *
	 * @return The requested object
	 */
	@SuppressWarnings( "unchecked" )
	public static Object dereference( Class<?> targetClass, Key name, Boolean safe ) {
		return dereference( targetClass, null, name, safe );
	}

	/**
	 * Dereference this object by a key and return the value, or throw exception
	 *
	 * @param targetInstance The instance to dereference and look for the value on
	 * @param name           The name of the key to dereference
	 * @param safe           If true, return null if the method is not found, otherwise throw an exception
	 *
	 * @return The requested object
	 */
	@SuppressWarnings( "unchecked" )
	public static Object dereference( Object targetInstance, Key name, Boolean safe ) {
		return dereference( targetInstance.getClass(), targetInstance, name, safe );
	}

	/**
	 * Dereference this object by a key and return the value, or throw exception
	 *
	 * @param targetClass    The class to dereference and look for the value on
	 * @param targetInstance The instance to dereference and look for the value on
	 * @param name           The name of the key to dereference
	 * @param safe           If true, return null if the method is not found, otherwise throw an exception
>>>>>>> a493e595
	 *
	 * @return The requested object
	 */
	@SuppressWarnings( "unchecked" )
	public static Object dereference( Class<?> targetClass, Object targetInstance, Key name, Boolean safe ) {

		// This check allows us to lazy-create meta for BoxLang types the first time it is requested
		if ( name.equals( BoxMeta.key ) ) {
			if ( targetInstance != null && targetInstance instanceof IType type ) {
				return type.getBoxMeta();
			}
			return new GenericMeta( targetInstance );
		}

		// If the object is referencable, allow it to handle the dereference
		if ( targetInstance != null && targetInstance instanceof IReferenceable ref ) {
			return ref.dereference( name, safe );
		}

		if ( targetInstance instanceof Map ) {
			// If it's a raw Map, then we use the original value as the key
			return ( ( Map<Object, Object> ) targetInstance ).get( name.getOriginalValue() );
			// Special logic so we can treat exceptions as referencable. Possibly move to helper
		} else if ( targetInstance instanceof List list ) {
			Integer index = Array.validateAndGetIntForDerefernce( name, list.size(), safe );
			// non-existant indexes return null when dereferncing safely
			if ( safe && ( index < 1 || index > list.size() ) ) {
				return null;
			}
			return list.get( index - 1 );
		} else if ( targetInstance != null && targetInstance.getClass().isArray() ) {
			Object[] arr = ( ( Object[] ) targetInstance );
			if ( name.equals( lengthKey ) ) {
				return arr.length;
			}

			Integer index = Array.validateAndGetIntForDerefernce( name, arr.length, safe );
			// non-existant indexes return null when dereferncing safely
			if ( safe && ( index < 1 || index > arr.length ) ) {
				return null;
			}
			return arr[ index - 1 ];
		} else if ( targetInstance instanceof Throwable t && exceptionKeys.contains( name ) ) {
			// Throwable.message always delegates through to the message field
			if ( name.equals( BoxLangException.messageKey ) ) {
				return t.getMessage();
			} else {
				// CFML returns "" for Throwable.detail, etc
				return "";
			}
			// Special logic for accessing strings as array. Possibly move to helper
		} else if ( targetInstance instanceof String s && name instanceof IntKey intKey ) {
			Integer index = Array.validateAndGetIntForDerefernce( intKey, s.length(), safe );
			// non-existant indexes return null when dereferncing safely
			if ( safe && ( index < 1 || index > s.length() ) ) {
				return null;
			}
			return s.substring( index - 1, index );
			// Special logic for native arrays. Possibly move to helper
		} else if ( hasField( targetClass, name.getName() ) ) {
			// If we have the field, return it's value, even if it's null
			return getField( targetClass, name.getName() ).orElse( null );
		}

		if ( safe ) {
			return null;
		}

		// Field not found anywhere
		if ( targetInstance != null ) {
			throw new KeyNotFoundException(
			    String.format( "The instance [%s] has no public field [%s]. The allowed fields are [%s]",
			        ClassUtils.getCanonicalName( targetClass ),
			        name.getName(),
			        getFieldNames( targetClass )
			    )
			);
		} else {
			throw new KeyNotFoundException(
			    String.format( "The instance [%s] has no static field [%s]. The allowed fields are [%s]",
			        ClassUtils.getCanonicalName( targetClass ),
			        name.getName(),
			        getFieldNames( targetClass )
			    )
			);
		}
	}

	/**
	 * Dereference this object by a key and invoke the result as an invokable (UDF, java method)
	 *
	 * @param targetClass         The class to dereference and look for the invocable on
	 * @param context             The IBoxContext in which the function will be executed
	 * @param name                The name of the key to dereference, which becomes the method name
	 * @param positionalArguments The arguments to pass to the invokable
	 * @param safe                If true, return null if the method is not found, otherwise throw an exception
	 *
	 * @return The requested return value or null
	 */
	public static Object dereferenceAndInvoke( Class<?> targetClass, IBoxContext context, Key name, Object[] positionalArguments,
	    Boolean safe ) {
		return dereferenceAndInvoke( targetClass, null, context, name, positionalArguments, safe );
	}

	/**
	 * Dereference this object by a key and invoke the result as an invokable (UDF, java method)
	 *
	 * @param targetInstance      The instance to dereference and look for the invocable on
	 * @param context             The IBoxContext in which the function will be executed
	 * @param name                The name of the key to dereference, which becomes the method name
	 * @param positionalArguments The arguments to pass to the invokable
	 * @param safe                If true, return null if the method is not found, otherwise throw an exception
	 *
	 * @return The requested return value or null
	 */
	public static Object dereferenceAndInvoke( Object targetInstance, IBoxContext context, Key name, Object[] positionalArguments,
	    Boolean safe ) {
		return dereferenceAndInvoke( targetInstance.getClass(), targetInstance, context, name, positionalArguments, safe );
	}

	/**
	 * Dereference this object by a key and invoke the result as an invokable (UDF, java method)
	 *
	 * @param targetClass         The class to dereference and look for the invocable on
	 * @param targetInstance      The instance to dereference and look for the invocable on
	 * @param context             The IBoxContext in which the function will be executed
	 * @param name                The name of the key to dereference, which becomes the method name
	 * @param positionalArguments The arguments to pass to the invokable
	 * @param safe                If true, return null if the method is not found, otherwise throw an exception
	 *
	 * @return The requested return value or null
	 */
	public static Object dereferenceAndInvoke( Class<?> targetClass, Object targetInstance, IBoxContext context, Key name, Object[] positionalArguments,
	    Boolean safe ) {

		if ( targetInstance != null && targetInstance instanceof IReferenceable ref ) {
			return ref.dereferenceAndInvoke( context, name, positionalArguments, safe );
		}

		if ( targetInstance != null ) {
			MemberDescriptor memberDescriptor = BoxRuntime.getInstance().getFunctionService().getMemberMethod( name, targetInstance );
			if ( memberDescriptor != null ) {
				return memberDescriptor.invoke( context, targetInstance, positionalArguments );
			}
		}

		// member functions on java objects
		// temp workaround for test src\test\java\TestCases\phase2\ObjectLiteralTest.java
		if ( targetInstance instanceof Boolean bool && name.equals( Key.of( "yesNoFormat" ) ) ) {
			return bool ? "Yes" : "No";
		}
		// temp workaround for test src\test\java\TestCases\phase2\ObjectLiteralTest.java
		if ( targetInstance instanceof String str && name.equals( Key.of( "len" ) ) ) {
			return str.length();
		}

		if ( safe && !hasMethod( targetClass, name.getName() ) ) {
			return null;
		}

		return invoke( targetClass, targetInstance, name.getName(), safe, positionalArguments );
	}

	public static Object dereferenceAndInvoke( Class<?> targetClass, IBoxContext context, Key name, Map<Key, Object> namedArguments,
	    Boolean safe ) {
		return dereferenceAndInvoke( targetClass, null, context, name, namedArguments, safe );
	}

	public static Object dereferenceAndInvoke( Object targetInstance, IBoxContext context, Key name, Map<Key, Object> namedArguments,
	    Boolean safe ) {
		return dereferenceAndInvoke( targetInstance.getClass(), targetInstance, context, name, namedArguments, safe );
	}

	/**
	 * Dereference this object by a key and invoke the result as an invokable (UDF, java method)
	 *
<<<<<<< HEAD
=======
	 * @param targetClass    The class to assign the field on
	 * @param targetInstance The instance to assign the field on
>>>>>>> a493e595
	 * @param name           The name of the key to dereference, which becomes the method name
	 * @param namedArguments The arguments to pass to the invokable
	 * @param safe           If true, return null if the method is not found, otherwise throw an exception
	 *
	 * @return The requested return value or null
	 */
	public static Object dereferenceAndInvoke( Class<?> targetClass, Object targetInstance, IBoxContext context, Key name, Map<Key, Object> namedArguments,
	    Boolean safe ) {

		if ( targetInstance != null && targetInstance instanceof IReferenceable ref ) {
			return ref.dereferenceAndInvoke( context, name, namedArguments, safe );
		}

		if ( targetInstance != null ) {
			MemberDescriptor memberDescriptor = BoxRuntime.getInstance().getFunctionService().getMemberMethod( name, targetInstance );
			if ( memberDescriptor != null ) {
				return memberDescriptor.invoke( context, targetInstance, namedArguments );
			}
		}

		// member functions on java objects
		// temp workaround for test src\test\java\TestCases\phase2\ObjectLiteralTest.java
		if ( targetInstance instanceof Boolean bool && name.equals( Key.of( "yesNoFormat" ) ) ) {
			return bool ? "Yes" : "No";
		}
		// temp workaround for test src\test\java\TestCases\phase2\ObjectLiteralTest.java
		if ( targetInstance instanceof String str && name.equals( Key.of( "len" ) ) ) {
			return str.length();
		}

		throw new BoxRuntimeException( "Java objects cannot be called with named argumments" );
	}

	/**
	 * Assign a value to a field
	 *
<<<<<<< HEAD
	 * @param name  The name of the field to assign
	 * @param value The value to assign
=======
	 * @param targetClass The class to assign the field on
	 * @param name        The name of the field to assign
	 * @param value       The value to assign
	 */
	@SuppressWarnings( "unchecked" )
	public static Object assign( Class<?> targetClass, Key name, Object value ) {
		return assign( targetClass, null, name, value );
	}

	/**
	 * Assign a value to a field
	 *
	 * @param targetInstance The instance to assign the field on
	 * @param name           The name of the field to assign
	 * @param value          The value to assign
	 */
	@SuppressWarnings( "unchecked" )
	public static Object assign( Object targetInstance, Key name, Object value ) {
		return assign( targetInstance.getClass(), targetInstance, name, value );
	}

	/**
	 * Assign a value to a field
	 *
	 * @param targetClass    The class to assign the field on
	 * @param targetInstance The instance to assign the field on
	 * @param name           The name of the field to assign
	 * @param value          The value to assign
>>>>>>> a493e595
	 */
	@SuppressWarnings( "unchecked" )
	public static Object assign( Class<?> targetClass, Object targetInstance, Key name, Object value ) {

		if ( targetInstance != null && targetInstance instanceof IReferenceable ref ) {
			return ref.assign( name, value );
		} else if ( targetInstance != null && targetInstance.getClass().isArray() ) {
			Object[]	arr		= ( ( Object[] ) targetInstance );
			Integer		index	= Array.validateAndGetIntForAssign( name, arr.length, true );
			arr[ index - 1 ] = value;
			return value;
		} else if ( targetInstance instanceof List list ) {
			Integer index = Array.validateAndGetIntForAssign( name, list.size(), false );
			if ( index > list.size() ) {
				// If the index is larger than the array, pad the array with nulls
				for ( int i = list.size(); i < index; i++ ) {
					list.add( null );
				}
			}
			list.set( index - 1, value );
			return value;
		} else if ( targetInstance instanceof Map ) {
			// If it's a raw Map, then we use the original value as the key
			( ( Map<Object, Object> ) targetInstance ).put( name.getOriginalValue(), value );
			return value;
		}

		try {
			setField( targetClass, targetInstance, name.getName(), value );
		} catch ( Throwable e ) {
			// CFML ignores Throwable.foo = "bar"
			if ( targetInstance instanceof Throwable ) {
				return value;
			}
			throw e;
		}
		return value;
	}
}<|MERGE_RESOLUTION|>--- conflicted
+++ resolved
@@ -95,11 +95,7 @@
 	 * --------------------------------------------------------------------------
 	 */
 
-<<<<<<< HEAD
-	private static Set<Key>											exceptionKeys		= new HashSet<Key>( Arrays.asList(
-=======
 	private static Set<Key>											exceptionKeys		= new HashSet<>( Arrays.asList(
->>>>>>> a493e595
 	    BoxLangException.messageKey,
 	    BoxLangException.detailKey,
 	    BoxLangException.typeKey,
@@ -136,14 +132,11 @@
 	public static final Object[]									EMPTY_ARGS			= new Object[] {};
 
 	/**
-<<<<<<< HEAD
-=======
 	 * This enables or disables the method handles cache
 	 */
 	private static Boolean											handlesCacheEnabled	= true;
 
 	/**
->>>>>>> a493e595
 	 * Static Initializer
 	 */
 	static {
@@ -162,8 +155,6 @@
 
 	/**
 	 * --------------------------------------------------------------------------
-<<<<<<< HEAD
-=======
 	 * Setters & Getters
 	 * --------------------------------------------------------------------------
 	 */
@@ -188,28 +179,17 @@
 
 	/**
 	 * --------------------------------------------------------------------------
->>>>>>> a493e595
 	 * Invokers
 	 * --------------------------------------------------------------------------
 	 */
 
 	/**
-<<<<<<< HEAD
-	 * Invokes the constructor for the class with the given arguments and stores the instance of the object
-	 * into the {@code targetInstance} property for future method calls.
-	 *
-	 * @param args The arguments to pass to the constructor
-	 *
-	 * @return The instance of the class
-	 *
-=======
 	 * Invokes the constructor for the class with the given arguments and returns the instance of the object
 	 *
 	 * @param targetClass The Class that you want to invoke a constructor on
 	 * @param args        The arguments to pass to the constructor
 	 *
 	 * @return The instance of the class
->>>>>>> a493e595
 	 */
 	public static <T> T invokeConstructor( Class<T> targetClass, Object... args ) {
 
@@ -244,20 +224,11 @@
 	}
 
 	/**
-<<<<<<< HEAD
-	 * Invokes the no-arg constructor for the class with the given arguments and stores the instance of the object
-	 * into the {@code targetInstance} property for future method calls.
-	 * *
+	 * Invokes the no-arg constructor for the class with the given arguments and returns the instance of the object
+	 *
+	 * @param targetClass The Class that you want to invoke a constructor on
 	 *
 	 * @return The instance of the class
-	 *
-=======
-	 * Invokes the no-arg constructor for the class with the given arguments and returns the instance of the object
-	 *
-	 * @param targetClass The Class that you want to invoke a constructor on
-	 *
-	 * @return The instance of the class
->>>>>>> a493e595
 	 */
 	public static <T> T invokeConstructor( Class<T> targetClass ) {
 		return invokeConstructor( targetClass, EMPTY_ARGS );
@@ -271,22 +242,12 @@
 	 *
 	 * @param targetClass The Class that you want to invoke a method on
 	 * @param methodName  The name of the method to invoke
-<<<<<<< HEAD
-	 * @param safe        Whether the method should throw an error or return null
-	 * @param arguments   The arguments to pass to the method
-	 *
-	 * @return The result of the method invocation
-	 *
-	 */
-	public static Object invoke( Class<?> targetClass, String methodName, boolean safe, Object... arguments ) {
-=======
 	 * @param safe        Whether the method should throw an error or return null if it doesn't exist
 	 * @param arguments   The arguments to pass to the method
 	 *
 	 * @return The result of the method invocation
 	 */
 	public static Object invoke( Class<?> targetClass, String methodName, Boolean safe, Object... arguments ) {
->>>>>>> a493e595
 		return invoke( targetClass, null, methodName, safe, arguments );
 	}
 
@@ -298,22 +259,12 @@
 	 *
 	 * @param targetInstance The instance to call the method on
 	 * @param methodName     The name of the method to invoke
-<<<<<<< HEAD
-	 * @param safe           Whether the method should throw an error or return null
-	 * @param arguments      The arguments to pass to the method
-	 *
-	 * @return The result of the method invocation
-	 *
-	 */
-	public static Object invoke( Object targetInstance, String methodName, boolean safe, Object... arguments ) {
-=======
 	 * @param safe           Whether the method should throw an error or return null if it doesn't exist
 	 * @param arguments      The arguments to pass to the method
 	 *
 	 * @return The result of the method invocation
 	 */
 	public static Object invoke( Object targetInstance, String methodName, Boolean safe, Object... arguments ) {
->>>>>>> a493e595
 		return invoke( targetInstance.getClass(), targetInstance, methodName, safe, arguments );
 	}
 
@@ -323,15 +274,6 @@
 	 * If it's determined that the method handle is static, then the target instance is ignored.
 	 * If it's determined that the method handle is not static, then the target instance is used.
 	 *
-<<<<<<< HEAD
-	 * @param methodName The name of the method to invoke
-	 * @param arguments  The arguments to pass to the method
-	 *
-	 * @return The result of the method invocation
-	 *
-	 */
-	public static Object invoke( Class<?> targetClass, Object targetInstance, String methodName, boolean safe, Object... arguments ) {
-=======
 	 * @param targetClass    The Class that you want to invoke a method on
 	 * @param targetInstance The instance to call the method on, or null if it's static
 	 * @param safe           Whether the method should throw an error or return null if it doesn't exist
@@ -341,7 +283,6 @@
 	 * @return The result of the method invocation
 	 */
 	public static Object invoke( Class<?> targetClass, Object targetInstance, String methodName, Boolean safe, Object... arguments ) {
->>>>>>> a493e595
 		// Verify method name
 		if ( methodName == null || methodName.isEmpty() ) {
 			throw new BoxRuntimeException( "Method name cannot be null or empty." );
@@ -355,15 +296,11 @@
 		try {
 			methodRecord = getMethodHandle( targetClass, methodName, argumentsToClasses( arguments ) );
 		} catch ( RuntimeException e ) {
-<<<<<<< HEAD
-			throw new BoxRuntimeException( "Error getting method for class " + targetClass.getName(), e );
-=======
 			if ( safe ) {
 				return null;
 			} else {
 				throw new BoxRuntimeException( "Error getting method for class " + targetClass.getName(), e );
 			}
->>>>>>> a493e595
 		}
 
 		// If it's not static, we need a target instance
@@ -388,19 +325,11 @@
 	/**
 	 * Invokes a static method with the given name and arguments on a class or an interface
 	 *
-<<<<<<< HEAD
-	 * @param methodName The name of the method to invoke
-	 * @param arguments  The arguments to pass to the method
-	 *
-	 * @return The result of the method invocation
-	 *
-=======
 	 * @param targetClass The class you want to invoke a method on
 	 * @param methodName  The name of the method to invoke
 	 * @param arguments   The arguments to pass to the method
 	 *
 	 * @return The result of the method invocation
->>>>>>> a493e595
 	 */
 	public static Object invokeStatic( Class<?> targetClass, String methodName, Object... arguments ) {
 
@@ -437,10 +366,6 @@
 	 * @param fieldName   The name of the field to get
 	 *
 	 * @return The value of the field wrapped in an Optional
-<<<<<<< HEAD
-	 *
-=======
->>>>>>> a493e595
 	 */
 	public static Optional<Object> getField( Class<?> targetClass, String fieldName ) {
 		return getField( targetClass, ( Object ) null, fieldName );
@@ -453,10 +378,6 @@
 	 * @param fieldName      The name of the field to get
 	 *
 	 * @return The value of the field wrapped in an Optional
-<<<<<<< HEAD
-	 *
-=======
->>>>>>> a493e595
 	 */
 	public static Optional<Object> getField( Object targetInstance, String fieldName ) {
 		return getField( targetInstance.getClass(), targetInstance, fieldName );
@@ -470,10 +391,6 @@
 	 * @param fieldName      The name of the field to get
 	 *
 	 * @return The value of the field wrapped in an Optional
-<<<<<<< HEAD
-	 *
-=======
->>>>>>> a493e595
 	 */
 	public static Optional<Object> getField( Class<?> targetClass, Object targetInstance, String fieldName ) {
 		// Discover the field with no case sensitivity
@@ -511,8 +428,6 @@
 	 * Get the value of a public or public static field on a class or instance but if it doesn't exist
 	 * return the default value passed in.
 	 *
-<<<<<<< HEAD
-=======
 	 * @param targetInstance The instance you want to look for a field on
 	 * @param fieldName      The name of the field to get
 	 * @param defaultValue   The default value to return if the field doesn't exist
@@ -529,15 +444,12 @@
 	 * return the default value passed in.
 	 *
 	 * @param targetClass  The class you want to look for a field on
->>>>>>> a493e595
 	 * @param fieldName    The name of the field to get
 	 * @param defaultValue The default value to return if the field doesn't exist
 	 *
 	 *
 	 * @return The value of the field or the default value wrapped in an Optional
 	 */
-<<<<<<< HEAD
-=======
 	public static Optional<Object> getField( Class<?> targetClass, String fieldName, Object defaultValue ) {
 		return getField( targetClass, null, fieldName, defaultValue );
 	}
@@ -554,7 +466,6 @@
 	 *
 	 * @return The value of the field or the default value wrapped in an Optional
 	 */
->>>>>>> a493e595
 	public static Optional<Object> getField( Class<?> targetClass, Object targetInstance, String fieldName, Object defaultValue ) {
 		try {
 			return getField( targetClass, targetInstance, fieldName );
@@ -566,13 +477,6 @@
 	/**
 	 * Set the value of a public or public static field on a class or instance
 	 *
-<<<<<<< HEAD
-	 * @param fieldName The name of the field to set
-	 * @param value     The value to set the field to
-	 *
-	 * @return The class invoker
-	 *
-=======
 	 * @param targetClass The class you want to look for a field on
 	 * @param fieldName   The name of the field to set
 	 * @param value       The value to set the field to
@@ -605,7 +509,6 @@
 	 * @param value          The value to set the field to
 	 *
 	 * @return The class invoker
->>>>>>> a493e595
 	 */
 	public static void setField( Class<?> targetClass, Object targetInstance, String fieldName, Object value ) {
 		// Discover the field with no case sensitivity
@@ -641,17 +544,10 @@
 	/**
 	 * Find a field by name with no case-sensitivity (upper case) in the class
 	 *
-<<<<<<< HEAD
-	 * @param fieldName The name of the field to find
-	 *
-	 * @return The field if discovered
-	 *
-=======
 	 * @param targetClass The class to find the field in
 	 * @param fieldName   The name of the field to find
 	 *
 	 * @return The field if discovered
->>>>>>> a493e595
 	 */
 	public static Field findField( Class<?> targetClass, String fieldName ) {
 		return getFieldsAsStream( targetClass )
@@ -665,12 +561,8 @@
 	/**
 	 * Verifies if the class has a public or public static field with the given name
 	 *
-<<<<<<< HEAD
-	 * @param fieldName The name of the field to check
-=======
 	 * @param targetClass The class to check
 	 * @param fieldName   The name of the field to check
->>>>>>> a493e595
 	 *
 	 * @return True if the field exists, false otherwise
 	 */
@@ -681,12 +573,8 @@
 	/**
 	 * Verifies if the class has a public or public static field with the given name and no case-sensitivity (upper case)
 	 *
-<<<<<<< HEAD
-	 * @param fieldName The name of the field to check
-=======
 	 * @param targetClass The class to check
 	 * @param fieldName   The name of the field to check
->>>>>>> a493e595
 	 *
 	 * @return True if the field exists, false otherwise
 	 */
@@ -697,11 +585,8 @@
 	/**
 	 * Get an array of fields of all the public fields for the given class
 	 *
-<<<<<<< HEAD
-=======
 	 * @param targetClass The class to get the fields for
 	 *
->>>>>>> a493e595
 	 * @return The fields in the class
 	 */
 	public static Field[] getFields( Class<?> targetClass ) {
@@ -711,11 +596,8 @@
 	/**
 	 * Get a stream of fields of all the public fields for the given class
 	 *
-<<<<<<< HEAD
-=======
 	 * @param targetClass The class to get the fields for
 	 *
->>>>>>> a493e595
 	 * @return The stream of fields in the class
 	 */
 	public static Stream<Field> getFieldsAsStream( Class<?> targetClass ) {
@@ -725,11 +607,8 @@
 	/**
 	 * Get a list of field names for the given class with case-sensitivity
 	 *
-<<<<<<< HEAD
-=======
 	 * @param targetClass The class to get the fields for
 	 *
->>>>>>> a493e595
 	 * @return A list of field names
 	 */
 	public static List<String> getFieldNames( Class<?> targetClass ) {
@@ -742,11 +621,8 @@
 	/**
 	 * Get a list of field names for the given class with no case-sensitivity (upper case)
 	 *
-<<<<<<< HEAD
-=======
 	 * @param targetClass The class to get the fields for
 	 *
->>>>>>> a493e595
 	 * @return A list of field names
 	 */
 	public static List<String> getFieldNamesNoCase( Class<?> targetClass ) {
@@ -767,10 +643,7 @@
 	 * Gets the method handle for the given method name and arguments, from the cache if possible
 	 * or creates a new one if not found or throws an exception if the method signature doesn't exist
 	 *
-<<<<<<< HEAD
-=======
 	 * @param targetClass        The class to get the method handle for
->>>>>>> a493e595
 	 * @param methodName         The name of the method to get the handle for
 	 * @param argumentsAsClasses The array of arguments as classes to map
 	 *
@@ -778,18 +651,6 @@
 	 *
 	 */
 	public static MethodRecord getMethodHandle( Class<?> targetClass, String methodName, Class<?>[] argumentsAsClasses ) {
-<<<<<<< HEAD
-
-		// We use the method signature as the cache key
-		// TODO: look at just using string's hashcode directly
-		String			cacheKey		= Objects.hash( targetClass ) + methodName + Arrays.hashCode( argumentsAsClasses );
-		MethodRecord	methodRecord	= methodHandleCache.get( cacheKey );
-
-		// Double lock to avoid race-conditions
-		if ( methodRecord == null ) {
-			synchronized ( methodHandleCache ) {
-				if ( methodRecord == null ) {
-=======
 		// We use the method signature as the cache key
 		String			cacheKey		= targetClass.hashCode() + methodName + Arrays.hashCode( argumentsAsClasses );
 		MethodRecord	methodRecord	= methodHandleCache.get( cacheKey );
@@ -798,7 +659,6 @@
 		if ( methodRecord == null || !handlesCacheEnabled ) {
 			synchronized ( methodHandleCache ) {
 				if ( methodRecord == null || !handlesCacheEnabled ) {
->>>>>>> a493e595
 					methodRecord = discoverMethodHandle( targetClass, methodName, argumentsAsClasses );
 					methodHandleCache.put( cacheKey, methodRecord );
 				}
@@ -814,10 +674,7 @@
 	 * 1. Exact Match : Matches the incoming argument class types to the method signature
 	 * 2. Discovery : Matches the incoming argument class types to the method signature by discovery of matching method names and argument counts
 	 *
-<<<<<<< HEAD
-=======
 	 * @param targetClass        The class to discover the method for
->>>>>>> a493e595
 	 * @param methodName         The name of the method to discover
 	 * @param argumentsAsClasses The array of arguments as classes to map
 	 *
@@ -847,11 +704,8 @@
 	/**
 	 * Get a HashSet of methods of all the unique callable method signatures for the given class
 	 *
-<<<<<<< HEAD
-=======
 	 * @param targetClass The class to get the methods for
 	 *
->>>>>>> a493e595
 	 * @return A unique set of callable methods
 	 */
 	public static Set<Method> getMethods( Class<?> targetClass ) {
@@ -864,11 +718,8 @@
 	/**
 	 * Get a stream of methods of all the unique callable method signatures for the given class
 	 *
-<<<<<<< HEAD
-=======
 	 * @param targetClass The class to get the methods for
 	 *
->>>>>>> a493e595
 	 * @return A stream of unique callable methods
 	 */
 	public static Stream<Method> getMethodsAsStream( Class<?> targetClass ) {
@@ -878,11 +729,8 @@
 	/**
 	 * Get a list of method names for the given class
 	 *
-<<<<<<< HEAD
-=======
 	 * @param targetClass The class to get the methods for
 	 *
->>>>>>> a493e595
 	 * @return A list of method names
 	 */
 	public static List<String> getMethodNames( Class<?> targetClass ) {
@@ -895,11 +743,8 @@
 	/**
 	 * Get a list of method names for the given class with no case-sensitivity (upper case)
 	 *
-<<<<<<< HEAD
-=======
 	 * @param targetClass The class to get the methods for
 	 *
->>>>>>> a493e595
 	 * @return A list of method names with no case
 	 */
 	public static List<String> getMethodNamesNoCase( Class<?> targetClass ) {
@@ -913,12 +758,8 @@
 	/**
 	 * Verifies if the class has a public or public static method with the given name
 	 *
-<<<<<<< HEAD
-	 * @param methodName The name of the method to check
-=======
 	 * @param targetClass The class to check
 	 * @param methodName  The name of the method to check
->>>>>>> a493e595
 	 *
 	 * @return True if the method exists, false otherwise
 	 */
@@ -929,12 +770,8 @@
 	/**
 	 * Verifies if the class has a public or public static method with the given name and no case-sensitivity (upper case)
 	 *
-<<<<<<< HEAD
-	 * @param methodName The name of the method to check
-=======
 	 * @param targetClass The class to check
 	 * @param methodName  The name of the method to check
->>>>>>> a493e595
 	 *
 	 * @return True if the method exists, false otherwise
 	 */
@@ -945,10 +782,7 @@
 	/**
 	 * This method is used to verify if the class has the same method signature as the incoming one with no case-sensitivity (upper case)
 	 *
-<<<<<<< HEAD
-=======
 	 * @param targetClass        The class to check
->>>>>>> a493e595
 	 * @param methodName         The name of the method to check
 	 * @param argumentsAsClasses The parameter types of the method to check
 	 *
@@ -1018,13 +852,9 @@
 	/**
 	 * Verifies if the target calss is an interface or not
 	 *
-<<<<<<< HEAD
-	 * @return
-=======
 	 * @param targetClass The class to check
 	 *
 	 * @return True if the class is an interface, false otherwise
->>>>>>> a493e595
 	 */
 	private static boolean isInterface( Class<?> targetClass ) {
 		return targetClass.isInterface();
@@ -1103,10 +933,6 @@
 	/**
 	 * Dereference this object by a key and return the value, or throw exception
 	 *
-<<<<<<< HEAD
-	 * @param name The name of the key to dereference
-	 * @param safe If true, return null if the method is not found, otherwise throw an exception
-=======
 	 * @param targetClass The class to dereference and look for the value on
 	 * @param name        The name of the key to dereference
 	 * @param safe        If true, return null if the method is not found, otherwise throw an exception
@@ -1139,7 +965,6 @@
 	 * @param targetInstance The instance to dereference and look for the value on
 	 * @param name           The name of the key to dereference
 	 * @param safe           If true, return null if the method is not found, otherwise throw an exception
->>>>>>> a493e595
 	 *
 	 * @return The requested object
 	 */
@@ -1316,11 +1141,8 @@
 	/**
 	 * Dereference this object by a key and invoke the result as an invokable (UDF, java method)
 	 *
-<<<<<<< HEAD
-=======
 	 * @param targetClass    The class to assign the field on
 	 * @param targetInstance The instance to assign the field on
->>>>>>> a493e595
 	 * @param name           The name of the key to dereference, which becomes the method name
 	 * @param namedArguments The arguments to pass to the invokable
 	 * @param safe           If true, return null if the method is not found, otherwise throw an exception
@@ -1357,10 +1179,6 @@
 	/**
 	 * Assign a value to a field
 	 *
-<<<<<<< HEAD
-	 * @param name  The name of the field to assign
-	 * @param value The value to assign
-=======
 	 * @param targetClass The class to assign the field on
 	 * @param name        The name of the field to assign
 	 * @param value       The value to assign
@@ -1389,7 +1207,6 @@
 	 * @param targetInstance The instance to assign the field on
 	 * @param name           The name of the field to assign
 	 * @param value          The value to assign
->>>>>>> a493e595
 	 */
 	@SuppressWarnings( "unchecked" )
 	public static Object assign( Class<?> targetClass, Object targetInstance, Key name, Object value ) {

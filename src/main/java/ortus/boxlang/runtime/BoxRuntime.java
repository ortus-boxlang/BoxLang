--- conflicted
+++ resolved
@@ -534,15 +534,9 @@
 		// Now all schedulers can be started, this allows for modules to register
 		// schedulers
 		this.schedulerService.onStartup();
-<<<<<<< HEAD
-		// Now the datasource manager can be started, this allows for modules to
-		// register datasources
-		this.dataSourceService.onStartup();
 		// Now the HTTP service can be started, this allows for modules to register
 		// HTTP clients or settings
 		this.httpService.onStartup();
-=======
->>>>>>> c7864b8e
 
 		// Global Services are now available, start them up
 		this.globalServices.values()

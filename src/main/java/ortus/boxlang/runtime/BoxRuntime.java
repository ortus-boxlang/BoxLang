/**
 * [BoxLang]
 *
 * Copyright [2023] [Ortus Solutions, Corp]
 *
 * Licensed under the Apache License, Version 2.0 (the "License");
 * you may not use this file except in compliance with the License.
 * You may obtain a copy of the License at
 *
 * http: //www.apache.org/licenses/LICENSE-2.0
 *
 * Unless required by applicable law or agreed to in writing, software
 * distributed under the License is distributed on an "AS IS" BASIS,
 * WITHOUT WARRANTIES OR CONDITIONS OF ANY KIND, either express or implied.
 * See the License for the specific language governing permissions and
 * limitations under the License.
 */
package ortus.boxlang.runtime;

import java.io.BufferedReader;
import java.io.IOException;
import java.io.InputStream;
import java.io.InputStreamReader;
import java.net.URI;
import java.net.URISyntaxException;
import java.net.URL;
import java.nio.file.Files;
import java.nio.file.Path;
import java.nio.file.Paths;
import java.time.Instant;
import java.util.Properties;
import java.util.concurrent.ConcurrentHashMap;

import org.apache.commons.lang3.StringUtils;
import org.slf4j.Logger;
import org.slf4j.LoggerFactory;

import ortus.boxlang.compiler.ClassInfo;
import ortus.boxlang.compiler.IBoxpiler;
import ortus.boxlang.compiler.asmboxpiler.ASMBoxpiler;
import ortus.boxlang.compiler.javaboxpiler.JavaBoxpiler;
import ortus.boxlang.compiler.parser.BoxSourceType;
import ortus.boxlang.compiler.parser.ParsingResult;
import ortus.boxlang.runtime.config.ConfigLoader;
import ortus.boxlang.runtime.config.Configuration;
import ortus.boxlang.runtime.context.IBoxContext;
import ortus.boxlang.runtime.context.RequestBoxContext;
import ortus.boxlang.runtime.context.RuntimeBoxContext;
import ortus.boxlang.runtime.context.ScriptingRequestBoxContext;
import ortus.boxlang.runtime.dynamic.casters.CastAttempt;
import ortus.boxlang.runtime.dynamic.casters.StringCaster;
import ortus.boxlang.runtime.events.BoxEvent;
import ortus.boxlang.runtime.interceptors.ASTCapture;
import ortus.boxlang.runtime.interceptors.Logging;
import ortus.boxlang.runtime.interop.DynamicObject;
import ortus.boxlang.runtime.logging.LoggingConfigurator;
import ortus.boxlang.runtime.runnables.BoxScript;
import ortus.boxlang.runtime.runnables.BoxTemplate;
import ortus.boxlang.runtime.runnables.IBoxRunnable;
import ortus.boxlang.runtime.runnables.IClassRunnable;
import ortus.boxlang.runtime.runnables.RunnableLoader;
import ortus.boxlang.runtime.scopes.Key;
import ortus.boxlang.runtime.services.ApplicationService;
import ortus.boxlang.runtime.services.AsyncService;
import ortus.boxlang.runtime.services.CacheService;
import ortus.boxlang.runtime.services.ComponentService;
import ortus.boxlang.runtime.services.DatasourceService;
import ortus.boxlang.runtime.services.FunctionService;
import ortus.boxlang.runtime.services.IService;
import ortus.boxlang.runtime.services.InterceptorService;
import ortus.boxlang.runtime.services.ModuleService;
import ortus.boxlang.runtime.services.SchedulerService;
import ortus.boxlang.runtime.types.IStruct;
import ortus.boxlang.runtime.types.Struct;
import ortus.boxlang.runtime.types.exceptions.AbortException;
import ortus.boxlang.runtime.types.exceptions.BoxRuntimeException;
import ortus.boxlang.runtime.types.exceptions.MissingIncludeException;
import ortus.boxlang.runtime.util.EncryptionUtil;
import ortus.boxlang.runtime.util.ResolvedFilePath;
import ortus.boxlang.runtime.util.Timer;

/**
 * Represents the top level runtime container for box lang. Config, global scopes, mappings, threadpools, etc all go here.
 * All threads, requests, invocations, etc share this.
 */
public class BoxRuntime {

	/**
	 * --------------------------------------------------------------------------
	 * Private Constants
	 * --------------------------------------------------------------------------
	 */

	/***
	 * The default runtime home directory
	 */
	private static final Path					DEFAULT_RUNTIME_HOME	= Paths.get( System.getProperty( "user.home" ), ".boxlang" );

	/**
	 * --------------------------------------------------------------------------
	 * Private Properties
	 * --------------------------------------------------------------------------
	 */

	/**
	 * Singleton instance
	 */
	private static BoxRuntime					instance;

	/**
	 * Logger for the runtime
	 */
	private Logger								logger;

	/**
	 * The timestamp when the runtime was started
	 */
	private Instant								startTime;

	/**
	 * Debug mode; defaults to false
	 */
	private Boolean								debugMode				= false;

	/**
	 * The runtime context
	 */
	private IBoxContext							runtimeContext;

	/**
	 * The BoxLang configuration class
	 */
	private Configuration						configuration;

	/**
	 * The path to the configuration file to load as overrides
	 */
	private String								configPath;

	/**
	 * The runtime home directory.
	 * This is where the runtime can store logs, modules, configurations, etc.
	 * By default this is the user's home directory + {@code .boxlang}
	 */
	private Path								runtimeHome;

	/**
	 * Runtime global services.
	 * This can be used to store ANY service and make it available to the entire runtime as a singleton.
	 */
	private ConcurrentHashMap<Key, IService>	globalServices			= new ConcurrentHashMap<>();

	/**
	 * Version information about the runtime: Lazy Loaded
	 */
	private IStruct								versionInfo;

	/**
	 * --------------------------------------------------------------------------
	 * Services
	 * --------------------------------------------------------------------------
	 */

	/**
	 * The interceptor service in charge of core runtime events
	 */
	private InterceptorService					interceptorService;

	/**
	 * The function service in charge of all BIFS
	 */
	private FunctionService						functionService;

	/**
	 * The function service in charge of all BIFS
	 */
	private ComponentService					componentService;

	/**
	 * The application service in charge of all applications
	 */
	private ApplicationService					applicationService;

	/**
	 * The async service in charge of all async operations and executors
	 */
	private AsyncService						asyncService;

	/**
	 * The Cache service in charge of all cache managers and providers
	 */
	private CacheService						cacheService;

	/**
	 * The Module service in charge of all modules
	 */
	private ModuleService						moduleService;

	/**
	 * The JavaBoxPiler instance
	 */
	private IBoxpiler							boxpiler;

	/**
	 * The Scheduler service in charge of all schedulers
	 */
	private SchedulerService					schedulerService;

	/**
	 * The datasource manager which stores a registry of configured datasources.
	 */
	private DatasourceService					dataSourceService;

	/**
	 * --------------------------------------------------------------------------
	 * Public Fields
	 * --------------------------------------------------------------------------
	 */

	/**
	 * The timer utility class
	 */
	public static final Timer					timerUtil				= new Timer();

	/**
	 * --------------------------------------------------------------------------
	 * Constructor
	 * --------------------------------------------------------------------------
	 */

	protected BoxRuntime() {
		// Used for testing ONLY
	}

	/**
	 * Static constructor for the runtime
	 *
	 * @param debugMode   true if the runtime should be started in debug mode
	 * @param configPath  The path to the configuration file to load as overrides
	 * @param runtimeHome The path to the runtime home directory
	 */
	private BoxRuntime( Boolean debugMode, String configPath, String runtimeHome ) {
		// Seed if passed
		if ( debugMode != null ) {
			this.debugMode = debugMode;
		}

		// Seed the runtime home
		if ( runtimeHome != null && runtimeHome.length() > 0 ) {
			this.runtimeHome = Paths.get( runtimeHome );
		} else {
			this.runtimeHome = DEFAULT_RUNTIME_HOME;
		}

		// Seed the override config path, it can be null
		this.configPath = configPath;

		// Seed startup properties
		this.startTime = Instant.now();
	}

	/**
	 * Hierarchical loading of the configuration
	 *
	 * @param debugMode  The debug mode to load in the configuration
	 * @param configPath The path to the configuration file to load as overrides, this can be null
	 */
	private void loadConfiguration( Boolean debugMode, String configPath ) {
		// 1. Load Core Configuration file : resources/config/boxlang.json
		this.configuration = ConfigLoader.getInstance().loadCore();
		this.interceptorService.announce(
		    BoxEvent.ON_CONFIGURATION_LOAD,
		    Struct.of( "config", this.configuration )
		);

		// 2. Runtime Home Override? Check runtime home for a ${boxlang-home}/config/boxlang.json
		String runtimeHomeConfigPath = Paths.get( getRuntimeHome().toString(), "config", "boxlang.json" ).toString();
		if ( Files.exists( Path.of( runtimeHomeConfigPath ) ) ) {
			this.configuration.process( ConfigLoader.getInstance().deserializeConfig( runtimeHomeConfigPath ) );
			this.interceptorService.announce(
			    BoxEvent.ON_CONFIGURATION_OVERRIDE_LOAD,
			    Struct.of( "config", this.configuration, "configOverride", runtimeHomeConfigPath )
			);
		}

		// 3. CLI or ENV Config Path Override, which comes via the arguments
		if ( configPath != null ) {
			this.configuration.process( ConfigLoader.getInstance().deserializeConfig( configPath ) );
			this.interceptorService.announce(
			    BoxEvent.ON_CONFIGURATION_OVERRIDE_LOAD,
			    Struct.of( "config", this.configuration, "configOverride", configPath )
			);
		}

		// Finally verify if we overwrote the debugmode in one of the configs above
		if ( debugMode == null ) {
			this.debugMode = this.configuration.debugMode;
			// Reconfigure the logging if enabled
			if ( this.debugMode ) {
				LoggingConfigurator.reconfigureDebugMode( this.debugMode );
			}
			this.logger.info( "+ DebugMode detected in config, overriding to {}", this.debugMode );
		}

		// If in debug mode load the AST Capture listener for debugging
		if ( this.debugMode ) {
			this.interceptorService.register(
			    DynamicObject.of( new ASTCapture( false, true ) ),
			    Key.onParse
			);
		}

		// Load core logger and other core interceptions
		this.interceptorService.register( new Logging( this ) );

	}

	/**
	 * This is the startup of the runtime called internally by the constructor
	 * once the instance is set in order to avoid circular dependencies.
	 *
	 * Any logic that requires any services or operations to be seeded first, then go here.
	 */
	private void startup() {
		// Internal timer
		timerUtil.start( "runtime-startup" );

		// Startup basic logging
		this.logger = LoggerFactory.getLogger( BoxRuntime.class );
		// We can now log the startup
		this.logger.info( "+ Starting up BoxLang Runtime" );

		// Create the Runtime Services
		this.interceptorService	= new InterceptorService( this );

		this.asyncService		= new AsyncService( this );
		this.cacheService		= new CacheService( this );
		this.functionService	= new FunctionService( this );
		this.componentService	= new ComponentService( this );
		this.applicationService	= new ApplicationService( this );
		this.moduleService		= new ModuleService( this );
		this.schedulerService	= new SchedulerService( this );
		this.dataSourceService	= new DatasourceService( this );

		// Load the configurations and overrides
		loadConfiguration( this.debugMode, this.configPath );

		// Announce Startup to Services only
		this.asyncService.onStartup();
		this.interceptorService.onStartup();
		this.functionService.onStartup();
		this.componentService.onStartup();
		this.applicationService.onStartup();

		// Create our runtime context that will be the granddaddy of all contexts that execute inside this runtime
		this.runtimeContext	= new RuntimeBoxContext();
		this.boxpiler		= JavaBoxpiler.getInstance();

		// Now startup the modules so we can have a runtime context available to them
		this.moduleService.onStartup();
		// Now the cache service can be started, this allows for modules to register caches
		this.cacheService.onStartup();
		// Now all schedulers can be started, this allows for modules to register schedulers
		this.schedulerService.onStartup();
		// Now the datasource manager can be started, this allows for modules to register datasources
		this.dataSourceService.onStartup();

		// Global Services are now available, start them up
		this.globalServices.values()
		    .parallelStream()
		    .forEach( service -> service.onStartup() );

		// Runtime Started log it
		this.logger.debug(
		    "+ BoxLang Runtime Started at [{}] in [{}]ms",
		    Instant.now(),
		    timerUtil.stopAndGetMillis( "runtime-startup" )
		);

		// Announce it baby! Runtime is up
		this.interceptorService.announce(
		    BoxEvent.ON_RUNTIME_START
		);
	}

	/**
	 * --------------------------------------------------------------------------
	 * getInstance() methods
	 * --------------------------------------------------------------------------
	 * The entry point into the runtime
	 */

	/**
	 * Get the singleton instance. This method is in charge of starting the runtime if it has not been started yet.
	 *
	 * This can be null if the runtime has not been started yet.
	 *
	 * @param debugMode true if the runtime should be started in debug mode
	 *
	 * @return A BoxRuntime instance
	 *
	 */
	public static synchronized BoxRuntime getInstance( Boolean debugMode ) {
		return getInstance( debugMode, null );
	}

	/**
	 * Get the singleton instance. This method is in charge of starting the runtime if it has not been started yet.
	 *
	 * This can be null if the runtime has not been started yet.
	 *
	 * @param debugMode  true if the runtime should be started in debug mode
	 * @param configPath The path to the configuration file to load as overrides
	 *
	 * @return A BoxRuntime instance
	 *
	 */
	public static synchronized BoxRuntime getInstance( Boolean debugMode, String configPath ) {
		return getInstance( debugMode, configPath, DEFAULT_RUNTIME_HOME.toString() );
	}

	/**
	 * Get the singleton instance. This method is in charge of starting the runtime if it has not been started yet.
	 *
	 * This can be null if the runtime has not been started yet.
	 *
	 * @param debugMode   true if the runtime should be started in debug mode
	 * @param configPath  The path to the configuration file to load as overrides
	 * @param runtimeHome The path to the runtime home directory
	 *
	 * @return A BoxRuntime instance
	 *
	 */
	public static synchronized BoxRuntime getInstance( Boolean debugMode, String configPath, String runtimeHome ) {
		if ( instance == null ) {
			instance = new BoxRuntime( debugMode, configPath, runtimeHome );
			// We split in order to avoid circular dependencies on the runtime
			instance.startup();
		}
		return instance;
	}

	/**
	 * Get the singleton instance. This can be null if the runtime has not been started yet.
	 *
	 * @return BoxRuntime
	 */
	public static BoxRuntime getInstance() {
		return getInstance( null );
	}

	/**
	 * Check if the runtime has been started
	 *
	 * @return true if the runtime has been started
	 */
	public static Boolean hasInstance() {
		return instance != null;
	}

	/**
	 * --------------------------------------------------------------------------
	 * Service Access Methods
	 * --------------------------------------------------------------------------
	 */

	/**
	 * Get the async service
	 *
	 * @return {@link AsyncService} or null if the runtime has not started
	 */
	public AsyncService getAsyncService() {
		return asyncService;
	}

	/**
	 * Get the cache service
	 *
	 * @return {@link CacheService} or null if the runtime has not started
	 */
	public CacheService getCacheService() {
		return cacheService;
	}

	/**
	 * Get the scheduler service
	 *
	 * @return {@link SchedulerService} or null if the runtime has not started
	 */
	public SchedulerService getSchedulerService() {
		return schedulerService;
	}

	/**
	 * Get the function service
	 *
	 * @return {@link FunctionService} or null if the runtime has not started
	 */
	public FunctionService getFunctionService() {
		return functionService;
	}

	/**
	 * Get the component service
	 *
	 * @return {@link ComponentService} or null if the runtime has not started
	 */
	public ComponentService getComponentService() {
		return componentService;
	}

	/**
	 * Get the interceptor service
	 *
	 * @return {@link InterceptorService} or null if the runtime has not started
	 */
	public InterceptorService getInterceptorService() {
		return interceptorService;
	}

	/**
	 * Get the application service
	 *
	 * @return {@link ApplicationService} or null if the runtime has not started
	 */
	public ApplicationService getApplicationService() {
		return applicationService;
	}

	/**
	 * Get the module service
	 *
	 * @return {@link ModuleService} or null if the runtime has not started
	 */
	public ModuleService getModuleService() {
		return moduleService;
	}

	/**
	 * Get the datasource manager for this runtime.
	 *
	 * @return {@link DatasourceService} or null if the runtime has not started
	 */
	public DatasourceService getDataSourceService() {
		return dataSourceService;
	}

	/**
	 * --------------------------------------------------------------------------
	 * Methods
	 * --------------------------------------------------------------------------
	 */

	/**
	 * Get the runtime context
	 *
	 * @return The runtime context
	 */
	public IBoxContext getRuntimeContext() {
		return this.runtimeContext;
	}

	/**
	 * Get the configuration
	 *
	 * @return {@link Configuration} or null if the runtime has not started
	 */
	public Configuration getConfiguration() {
		return instance.configuration;
	}

	/**
	 * Get the start time of the runtime
	 *
	 * @return the runtime start time, or null if not started
	 */
	public Instant getStartTime() {
		return instance.startTime;
	}

	/**
	 * Get the runtime home directory
	 *
	 * @return the runtime home directory, or null if not started
	 */
	public Path getRuntimeHome() {
		return instance.runtimeHome;
	}

	/**
	 * Verifies if the runtime is in debug mode
	 *
	 * @return true if the runtime is in debug mode, or null if not started
	 */
	public Boolean inDebugMode() {
		return instance.debugMode;
	}

	/**
	 * Check if the runtime is in jar mode or not
	 *
	 * @return true if in jar mode, false otherwise
	 */
	public boolean inJarMode() {
		return BoxRuntime.class.getResource( "BoxRuntime.class" ).getProtocol().equals( "jar" );
	}

	/**
	 * Announce an event with the provided {@link IStruct} of data short-hand for {@link #getInterceptorService()}.announce()
	 *
	 * @param state The Key state to announce
	 * @param data  The data to announce
	 */
	public void announce( Key state, IStruct data ) {
		getInterceptorService().announce( state, data );
	}

	/**
	 * Announce an event with the provided {@link IStruct} of data short-hand for {@link #getInterceptorService()}.announce()
	 *
	 * @param state The state to announce
	 * @param data  The data to announce
	 */
	public void announce( String state, IStruct data ) {
		getInterceptorService().announce( state, data );
	}

	/**
	 * Announce an event with the provided {@link IStruct} of data short-hand for {@link #getInterceptorService()}.announce()
	 *
	 * @param state The Key state to announce
	 * @param data  The data to announce
	 */
	public void announce( BoxEvent state, IStruct data ) {
		getInterceptorService().announce( state, data );
	}

	/**
	 * Shut down the runtime gracefully
	 */
	public synchronized void shutdown() {
		shutdown( false );
	}

	/**
	 * Shut down the runtime with the option to force it
	 *
	 * @force If true, forces the shutdown of the runtime, nothing will be gracefully shutdown
	 */
	public synchronized void shutdown( Boolean force ) {
		instance.logger.debug( "Shutting down BoxLang Runtime..." );

		// Announce it globally!
		instance.interceptorService.announce(
		    BoxEvent.ON_RUNTIME_SHUTDOWN,
		    Struct.of( "runtime", this, "force", force )
		);

		// Shutdown the global services first
		this.globalServices.values()
		    .parallelStream()
		    .forEach( service -> service.onShutdown( force ) );

		// Shutdown the services
		instance.applicationService.onShutdown( force );
		instance.moduleService.onShutdown( force );
		instance.cacheService.onShutdown( force );
		instance.asyncService.onShutdown( force );
		instance.functionService.onShutdown( force );
		instance.componentService.onShutdown( force );
		instance.interceptorService.onShutdown( force );
		instance.schedulerService.onShutdown( force );
		instance.dataSourceService.onShutdown( force );

		// Shutdown logging
		instance.logger.debug( "+ BoxLang Runtime has been shutdown" );

		// Shutdown the runtime
		instance = null;
	}

	/**
	 * --------------------------------------------------------------------------
	 * Global Service Methods
	 * --------------------------------------------------------------------------
	 */

	/**
	 * Get a global service from the runtime
	 *
	 * @param name The name of the service to get
	 *
	 * @return The service or null if not found
	 */
	public IService getGlobalService( Key name ) {
		return this.globalServices.get( name );
	}

	/**
	 * Has a global service been set
	 *
	 * @param name The name of the service to check
	 *
	 * @return true if the service exists
	 */
	public boolean hasGlobalService( Key name ) {
		return this.globalServices.containsKey( name );
	}

	/**
	 * Put a global service into the runtime
	 * If a service for this key was already set, return the original value.
	 *
	 * @param name    The name of the service to set
	 * @param service The service to set
	 */
	public IService putGlobalService( Key name, IService service ) {
		return this.globalServices.put( name, service );
	}

	/**
	 * Remove a global service from the runtime
	 *
	 * @param name The name of the service to remove
	 *
	 * @return The service that was removed, or null if it was not found
	 */
	public IService removeGlobalService( Key name ) {
		return this.globalServices.remove( name );
	}

	/**
	 * Get the keys of all loaded global services
	 */
	public Key[] getGlobalServiceKeys() {
		return this.globalServices.keySet().toArray( new Key[ 0 ] );
	}

	/**
	 * --------------------------------------------------------------------------
	 * Utility Methods
	 * --------------------------------------------------------------------------
	 */

	/**
	 * Switch the runtime to generate java source and compile via the JDK
	 *
	 */
	public void useJavaBoxpiler() {
		RunnableLoader.getInstance().selectBoxPiler( JavaBoxpiler.class );
	}

	/**
	 * Switch the runtime to generate bytecode directly via ASM
	 *
	 */
	public void useASMBoxPiler() {
		RunnableLoader.getInstance().selectBoxPiler( ASMBoxpiler.class );
	}

	/**
	 * Get a Struct of version information from the META-INF/version.properties
	 */
	public IStruct getVersionInfo() {
		// Lazy Load the version info
		if ( this.versionInfo == null ) {
			// Get the version from the META-INF/version.properties file
			Properties properties = new Properties();
			try ( InputStream inputStream = BoxRunner.class.getResourceAsStream( "/META-INF/version.properties" ) ) {
				properties.load( inputStream );
			} catch ( IOException e ) {
				e.printStackTrace();
			}
			this.versionInfo = Struct.fromMap( properties );
			// Generate a hash of the version info as the unique boxlang runtime id
			this.versionInfo.put( "boxlangId", EncryptionUtil.hash( this.versionInfo ) );
		}
		return this.versionInfo;
	}

	/**
	 * --------------------------------------------------------------------------
	 * Template Execution
	 * --------------------------------------------------------------------------
	 */

	/**
	 * Execute a single template in its own context
	 *
	 * @param templatePath The absolute path to the template to execute
	 */
	public void executeTemplate( String templatePath ) {
		executeTemplate( templatePath, this.runtimeContext, new Struct() );
	}

	/**
	 * Execute a single template in its own context
	 *
	 * @param templatePath The absolute path to the template to execute
	 * @param args         The arguments to pass to the template
	 */
	public void executeTemplate( String templatePath, IStruct args ) {
		executeTemplate( templatePath, this.runtimeContext, args );
	}

	/**
	 * Execute a single template in an existing context.
	 * This can be a template or a class accoding to its extension
	 * <p>
	 * If it's a template the args will be stored in the request scope
	 * If it's a class the args will be passed to the main method
	 * <p>
	 *
	 * @param templatePath The absolute path to the template to execute
	 * @param context      The context to execute the template in
	 */
	public void executeTemplate( String templatePath, IBoxContext context ) {
		executeTemplate( templatePath, context, new Struct() );
	}

	/**
	 * Execute a single template in an existing context.
	 * This can be a template or a class accoding to its extension
	 * <p>
	 * If it's a template the args will be stored in the request scope
	 * If it's a class the args will be passed to the main method
	 * <p>
	 *
	 * @param templatePath The absolute path to the template to execute
	 * @param context      The context to execute the template in
	 * @param args         The arguments to pass to the template
	 */
	public void executeTemplate( String templatePath, IBoxContext context, IStruct args ) {
		// If the templatePath is a .cfs, .cfm then use the loadTemplateAbsolute, if it's a .cfc, .bx then use the loadClass
		if ( StringUtils.endsWithAny( templatePath, ".cfc", ".bx" ) ) {
			// Load the class
			Class<IBoxRunnable> targetClass = RunnableLoader.getInstance().loadClass( ResolvedFilePath.of( Paths.get( templatePath ) ), this.runtimeContext );
			executeClass( targetClass, templatePath, context );
		} else {
			// Load the template
			BoxTemplate targetTemplate = RunnableLoader.getInstance().loadTemplateAbsolute( this.runtimeContext,
			    ResolvedFilePath.of( Paths.get( templatePath ) ) );
			executeTemplate( targetTemplate, context );
		}
	}

	/**
	 * Execute a single template in an existing context using a {@see URL} of the template to execution
	 *
	 * @param templateURL A URL location to execution
	 * @param context     The context to execute the template in
	 *
	 */
	public void executeTemplate( URL templateURL, IBoxContext context ) {
		String path;
		try {
			path = Path.of( templateURL.toURI() ).toAbsolutePath().toString();
		} catch ( URISyntaxException e ) {
			throw new MissingIncludeException( "Invalid template path to execute.", "", templateURL.toString(), e );
		}
		executeTemplate( path, context, new Struct() );
	}

	/**
	 * Execute a single template in its own context using a {@see URL} of the template to execution
	 *
	 * @param templateURL A URL location to execution
	 *
	 */
	public void executeTemplate( URL templateURL ) {
		executeTemplate( templateURL, this.runtimeContext );
	}

	/**
	 * Execute a single template in its own context using an already-loaded template runnable
	 *
	 * @param template A template to execute
	 *
	 */
	public void executeTemplate( BoxTemplate template ) {
		executeTemplate( template, this.runtimeContext );
	}

	/**
	 * Execute a single class by executing it's main method, else throw an exception
	 *
	 * @param targetClass  The class to execute
	 * @param templatePath The path to the template
	 * @param context      The context to execute the class in
	 */
	public void executeClass( Class<IBoxRunnable> targetClass, String templatePath, IBoxContext context ) {
		instance.logger.debug( "Executing class [{}]", templatePath );

		ScriptingRequestBoxContext	scriptingContext	= new ScriptingRequestBoxContext( context );
		IClassRunnable				target				= ( IClassRunnable ) DynamicObject.of( targetClass )
		    .invokeConstructor( scriptingContext )
		    .getTargetInstance();

		// Does it have a main method?
		if ( target.getThisScope().containsKey( Key.main ) ) {
			// Fire!!!
			try {
				target.dereferenceAndInvoke( scriptingContext, Key.main, new Object[] {}, false );
			} catch ( AbortException e ) {
				scriptingContext.flushBuffer( true );
				if ( e.getCause() != null ) {
					// This will always be an instance of CustomException
					throw ( RuntimeException ) e.getCause();
				}
			} finally {
				scriptingContext.flushBuffer( false );

				// Debugging Timer
				/*
				 * instance.logger.debug(
				 * "Executed template [{}] in [{}] ms",
				 * template.getRunnablePath(),
				 * timerUtil.stopAndGetMillis( "execute-" + template.hashCode() )
				 * );
				 */
			}
		} else {
			throw new BoxRuntimeException( "Class [" + targetClass.getName() + "] does not have a main method to execute." );
		}

	}

	/**
	 * Execute a single template in an existing context using an already-loaded template runnable
	 *
	 * @param template A template to execute
	 * @param context  The context to execute the template in
	 */
	public void executeTemplate( BoxTemplate template, IBoxContext context ) {
		// Debugging Timers
		/* timerUtil.start( "execute-" + template.hashCode() ); */
		instance.logger.debug( "Executing template [{}]", template.getRunnablePath() );

		IBoxContext scriptingContext = ensureRequestTypeContext( context, template.getRunnablePath().absolutePath().toUri() );

		try {
			// Fire!!!
			template.invoke( scriptingContext );
		} catch ( AbortException e ) {
			scriptingContext.flushBuffer( true );
			if ( e.getCause() != null ) {
				// This will always be an instance of CustomException
				throw ( RuntimeException ) e.getCause();
			}
		} finally {
			scriptingContext.flushBuffer( false );

			// Debugging Timer
			/*
			 * instance.logger.debug(
			 * "Executed template [{}] in [{}] ms",
			 * template.getRunnablePath(),
			 * timerUtil.stopAndGetMillis( "execute-" + template.hashCode() )
			 * );
			 */
		}
	}

	/**
	 * --------------------------------------------------------------------------
	 * Statement + Source Executions
	 * --------------------------------------------------------------------------
	 */

	/**
	 * Execute a single statement
	 *
	 * @param source A string of the statement to execute
	 *
	 */
	public Object executeStatement( String source ) {
		return executeStatement( source, this.runtimeContext );
	}

	/**
	 * Execute a single statement in a specific context
	 *
	 * @param source  A string of the statement to execute
	 * @param context The context to execute the source in
	 *
	 */
	public Object executeStatement( String source, IBoxContext context ) {
		BoxScript	scriptRunnable		= RunnableLoader.getInstance().loadStatement( source );
		// Debugging Timers
		/* timerUtil.start( "execute-" + source.hashCode() ); */

		IBoxContext	scriptingContext	= ensureRequestTypeContext( context );
		try {
			// Fire!!!
			return scriptRunnable.invoke( scriptingContext );
		} catch ( AbortException e ) {
			scriptingContext.flushBuffer( true );
			if ( e.getCause() != null ) {
				// This will always be an instance of CustomException
				throw ( RuntimeException ) e.getCause();
			}
			return null;
		} finally {
			scriptingContext.flushBuffer( false );
			// Debugging Timer
			/*
			 * instance.logger.debug(
			 * "Executed source  [{}] ms",
			 * timerUtil.stopAndGetMillis( "execute-" + source.hashCode() )
			 * );
			 */
		}

	}

	/**
	 * Execute a source string
	 *
	 * @param source A string of source to execute
	 *
	 */
	public void executeSource( String source ) {
		executeSource( source, this.runtimeContext );
	}

	/**
	 * Execute a source string
	 *
	 * @param source  A string of source to execute
	 * @param context The context to execute the source in
	 *
	 */
	public void executeSource( String source, IBoxContext context ) {
		executeSource( source, context, BoxSourceType.BOXSCRIPT );
	}

	/**
	 * Execute a source string
	 *
	 * @param source  A string of source to execute
	 * @param context The context to execute the source in
	 *
	 */
	public void executeSource( String source, IBoxContext context, BoxSourceType type ) {
		BoxScript	scriptRunnable		= RunnableLoader.getInstance().loadSource( source, type );
		// Debugging Timers
		/* timerUtil.start( "execute-" + source.hashCode() ); */

		IBoxContext	scriptingContext	= ensureRequestTypeContext( context );
		try {
			// Fire!!!
			scriptRunnable.invoke( scriptingContext );
		} catch ( AbortException e ) {
			scriptingContext.flushBuffer( true );
			if ( e.getCause() != null ) {
				// This will always be an instance of CustomException
				throw ( RuntimeException ) e.getCause();
			}
		} finally {
			scriptingContext.flushBuffer( false );

			// Debugging Timer
			/*
			 * instance.logger.debug(
			 * "Executed source  [{}] ms",
			 * timerUtil.stopAndGetMillis( "execute-" + source.hashCode() )
			 * );
			 */
		}
	}

	/**
	 * Execute a source strings from an input stream
	 *
	 * @param sourceStream An input stream to read
	 */
	public void executeSource( InputStream sourceStream ) {
		executeSource( sourceStream, this.runtimeContext );
	}

	/**
	 * Execute a source strings from an input stream
	 *
	 * @param sourceStream An input stream to read
	 * @param context      The context to execute the source in
	 */
	public void executeSource( InputStream sourceStream, IBoxContext context ) {
		IBoxContext		scriptingContext	= ensureRequestTypeContext( context );
		BufferedReader	reader				= new BufferedReader( new InputStreamReader( sourceStream ) );
		String			source;

		try {
			Boolean quiet = reader.ready();
			if ( !quiet ) {
				System.out.println( "██████   ██████  ██   ██ ██       █████  ███    ██  ██████ " );
				System.out.println( "██   ██ ██    ██  ██ ██  ██      ██   ██ ████   ██ ██      " );
				System.out.println( "██████  ██    ██   ███   ██      ███████ ██ ██  ██ ██   ███" );
				System.out.println( "██   ██ ██    ██  ██ ██  ██      ██   ██ ██  ██ ██ ██    ██" );
				System.out.println( "██████   ██████  ██   ██ ███████ ██   ██ ██   ████  ██████ " );
				System.out.println( "" );
				System.out.println( "Enter an expression, then hit enter" );
				System.out.println( "Press Ctrl-C to exit" );
				System.out.println( "" );
				System.out.print( "BoxLang> " );
			}
			while ( ( source = reader.readLine() ) != null ) {

				// Debugging Timers
				/* timerUtil.start( "execute-" + source.hashCode() ); */

				try {

					BoxScript	scriptRunnable		= RunnableLoader.getInstance().loadStatement( source );

					// Fire!!!
					Object		result				= scriptRunnable.invoke( scriptingContext );
					boolean		hadBufferContent	= scriptingContext.getBuffer().length() > 0;
					scriptingContext.flushBuffer( false );
					if ( !hadBufferContent && result != null ) {
						CastAttempt<String> stringAttempt = StringCaster.attempt( result );
						if ( stringAttempt.wasSuccessful() ) {
							System.out.println( stringAttempt.get() );
						} else {
							System.out.println( result );
						}
					} else {
						System.out.println();
					}
				} catch ( AbortException e ) {
					scriptingContext.flushBuffer( true );
					if ( e.getCause() != null ) {
						System.out.println( "Abort: " + e.getCause().getMessage() );
					}
				} catch ( Exception e ) {
					e.printStackTrace();
				} finally {
					// Debugging Timer
					/*
					 * instance.logger.debug(
					 * "Executed source  [{}] ms",
					 * timerUtil.stopAndGetMillis( "execute-" + source.hashCode() )
					 * );
					 */
				}

				if ( !quiet ) {
					System.out.print( "BoxLang> " );
				}
			}
		} catch ( IOException e ) {
			throw new BoxRuntimeException( "Error reading source stream", e );
		}

	}

	public void printTranspiledJavaCode( String filePath ) {
<<<<<<< HEAD
		ClassInfo		classInfo	= ClassInfo.forTemplate( Path.of( filePath ), "boxclass.generated", BoxSourceType.BOXSCRIPT, this.boxpiler );
=======
		// TODO: How to handle this with ASM?
		ClassInfo		classInfo	= ClassInfo.forTemplate( ResolvedFilePath.of( "", "", Path.of( filePath ).getParent().toString(), filePath ),
		    BoxSourceType.BOXSCRIPT,
		    this.boxpiler );
>>>>>>> f32602f1
		ParsingResult	result		= boxpiler.parseOrFail( Path.of( filePath ).toFile() );

		boxpiler.printTranspiledCode( result, classInfo, System.out );
	}

	/**
	 * Parse source string and print AST as JSON
	 *
	 * @param source A string of source to parse and print AST for
	 *
	 */
	public void printSourceAST( String source ) {
		ParsingResult result = boxpiler.parseOrFail( source, BoxSourceType.BOXSCRIPT, false );
		System.out.println( result.getRoot().toJSON() );
	}

	/**
	 * Check the given context to see if it has a variables scope. If not, create a new scripting
	 * context that has a variables scope and return that with the original context as the parent.
	 *
	 * @param context The context to check
	 *
	 * @return The context with a variables scope
	 */
	private IBoxContext ensureRequestTypeContext( IBoxContext context ) {
		return ensureRequestTypeContext( context, null );
	}

	/**
	 * Check the given context to see if it has a request scope. If not, create a new scripting
	 * context that has a request scope and return that with the original context as the parent.
	 *
	 * @param context  The context to check
	 * @param template The template to use for the context if needed
	 *
	 * @return The context with a request scope
	 */
	private IBoxContext ensureRequestTypeContext( IBoxContext context, URI template ) {
		if ( context.getParentOfType( RequestBoxContext.class ) != null ) {
			return context;
		} else if ( template != null ) {
			return new ScriptingRequestBoxContext( context, template );
		} else {
			return new ScriptingRequestBoxContext( context );
		}
	}

}<|MERGE_RESOLUTION|>--- conflicted
+++ resolved
@@ -1154,14 +1154,9 @@
 	}
 
 	public void printTranspiledJavaCode( String filePath ) {
-<<<<<<< HEAD
-		ClassInfo		classInfo	= ClassInfo.forTemplate( Path.of( filePath ), "boxclass.generated", BoxSourceType.BOXSCRIPT, this.boxpiler );
-=======
-		// TODO: How to handle this with ASM?
 		ClassInfo		classInfo	= ClassInfo.forTemplate( ResolvedFilePath.of( "", "", Path.of( filePath ).getParent().toString(), filePath ),
 		    BoxSourceType.BOXSCRIPT,
 		    this.boxpiler );
->>>>>>> f32602f1
 		ParsingResult	result		= boxpiler.parseOrFail( Path.of( filePath ).toFile() );
 
 		boxpiler.printTranspiledCode( result, classInfo, System.out );

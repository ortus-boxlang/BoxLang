--- conflicted
+++ resolved
@@ -14,15 +14,9 @@
  */
 package ortus.boxlang.runtime.jdbc;
 
-<<<<<<< HEAD
-import java.sql.*;
-import java.util.ArrayList;
-import java.util.List;
-=======
 import java.sql.Connection;
 import java.sql.SQLException;
 import java.sql.Statement;
->>>>>>> fd29e8d3
 import java.util.Properties;
 
 import com.zaxxer.hikari.HikariConfig;
@@ -149,31 +143,6 @@
 	 * @return An array of Structs, each representing a row of the result set (if any). If there are no results (say, for an UPDATE statement), an empty
 	 *         array is returned.
 	 */
-<<<<<<< HEAD
-	public Struct[] execute( String query, Connection conn ) {
-		try ( PreparedStatement stmt = conn.prepareStatement(query) ) {
-			// @TODO: Implement parameterized queries with PreparedStatement.
-			boolean hasResult = stmt.execute();
-
-			if ( hasResult ) {
-				// Move to an abstract result processing method which looks at the query `returnType` option
-				ResultSet		resultSet	= stmt.getResultSet();
-				List<IStruct>	result		= new ArrayList<>();
-				while ( resultSet.next() ) {
-					IStruct				row			= new Struct();
-					ResultSetMetaData	metaData	= resultSet.getMetaData();
-					int					columnCount	= metaData.getColumnCount();
-					for ( int i = 1; i <= columnCount; i++ ) {
-						String	columnName	= metaData.getColumnName( i );
-						Object	columnValue	= resultSet.getObject( i );
-						row.put( columnName, columnValue );
-					}
-					result.add( row );
-				}
-				return result.toArray( new Struct[ 0 ] );
-			} else {
-				return new Struct[ 0 ];
-=======
 	public Object execute( String query, Connection conn, IStruct queryOptions ) {
 		if ( queryOptions == null ) {
 			queryOptions = getDefaultQueryOptions();
@@ -195,7 +164,6 @@
 				case "query" :
 				default :
 					return new StatementResult( stmt.getResultSet(), queryOptions ).toQuery();
->>>>>>> fd29e8d3
 			}
 		} catch ( SQLException e ) {
 			throw new BoxRuntimeException( "Unable to execute query:", e );
